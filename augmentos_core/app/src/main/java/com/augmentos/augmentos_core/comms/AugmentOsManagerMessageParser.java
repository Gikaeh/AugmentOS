package com.augmentos.augmentos_core.comms;

import android.util.Log;

import com.augmentos.augmentos_core.Constants;

import org.json.JSONException;
import org.json.JSONObject;


public class AugmentOsManagerMessageParser {
    private static final String TAG = "AugmentOsMessageParser";
    private final AugmentOsActionsCallback callback;

    public AugmentOsManagerMessageParser(AugmentOsActionsCallback callback) {
        this.callback = callback;  // Store the callback reference for triggering actions
    }

    public void parseMessage(String json) throws JSONException {
            JSONObject commandObject = new JSONObject(json);
            String command = commandObject.getString("command");
            JSONObject data = commandObject.optJSONObject("data");

            switch (command) {
                case "ping":
                    callback.requestPing();
                    break;

                case "request_status":
                    callback.requestStatus();
                    break;

                case "search_for_compatible_device_names":
                    String modelNameToFind = commandObject.getJSONObject("params").getString("model_name");
                    callback.searchForCompatibleDeviceNames(modelNameToFind);
                break;

                case "connect_wearable":
                    Log.d(TAG,"GOT A COMMAND TO CONNECT TO WEARABLE");
                    String modelName = commandObject.getJSONObject("params").getString("model_name");
                    String deviceName = commandObject.getJSONObject("params").getString("device_name");
                    Log.d(TAG,"Connect to model: " + modelName + ", device address: " + deviceName);
                    callback.connectToWearable(modelName, deviceName);
                    break;

                case "forget_smart_glasses":
                    callback.forgetSmartGlasses();
                    break;

                case "disconnect_wearable":
                    // String disconnectId = commandObject.getJSONObject("params").getString("target");
                    String disconnectId = "notImplemented";
                    callback.disconnectWearable(disconnectId);
                    break;

                case "start_app":
                    String packageName = commandObject.getJSONObject("params").getString("target");
                    callback.startApp(packageName);
                    break;

                case "stop_app":
                    String stopPackage = commandObject.getJSONObject("params").getString("target");
                    callback.stopApp(stopPackage);
                    break;

                case "enable_sensing":
                    boolean sensingEnabled = commandObject.getJSONObject("params").getBoolean("enabled");
                    callback.setSensingEnabled(sensingEnabled);
                    break;

                case "force_core_onboard_mic":
                    boolean toForceCoreOnboardMic = commandObject.getJSONObject("params").getBoolean("enabled");
                    callback.setForceCoreOnboardMic(toForceCoreOnboardMic);
                    break;

                case "enable_contextual_dashboard":
                    boolean dashboardEnabled = commandObject.getJSONObject("params").getBoolean("enabled");
                    callback.setContextualDashboardEnabled(dashboardEnabled);
                    break;

                case "set_metric_system_enabled":
                    // Log.d(TAG, "GOT A COMMAND TO SET METRIC SYSTEM ENABLED");
                    boolean metricSystemEnabled = commandObject.getJSONObject("params").getBoolean("enabled");
                    // Log.d(TAG, "Metric system enabled: " + metricSystemEnabled);
                    callback.setMetricSystemEnabled(metricSystemEnabled);
                    break;

                case "bypass_vad_for_debugging":
                    boolean bypassVadForDebugging = commandObject.getJSONObject("params").getBoolean("enabled");
                    callback.setBypassVadForDebugging(bypassVadForDebugging);
                    break;

                case "bypass_audio_encoding_for_debugging":
                    boolean bypassAudioEncodingForDebugging = commandObject.getJSONObject("params").getBoolean("enabled");
                    callback.setBypassAudioEncodingForDebugging(bypassAudioEncodingForDebugging);
                    break;

                case "enable_always_on_status_bar":
                    boolean alwaysOnEnabled = commandObject.getJSONObject("params").getBoolean("enabled");
                    callback.setAlwaysOnStatusBarEnabled(alwaysOnEnabled);
                    break;

                case "install_app_from_repository": // TODO: Implement repository handling
//                    String repo = commandObject.getJSONObject("params").getString("repository");
                    String packageNameToInstall = commandObject.getJSONObject("params").getString("target");
                    callback.installAppFromRepository("repo", packageNameToInstall);
                    break;

                case "uninstall_app":
                    String uninstallPackage = commandObject.getJSONObject("params").getString("target");
                    callback.uninstallApp(uninstallPackage);
                    break;

                case "phone_notification":
                    JSONObject notificationData = commandObject.getJSONObject("params");
                    Log.d(TAG, notificationData.toString());
                    callback.handleNotificationData(notificationData);
                    break;

                case "set_auth_secret_key":
                    String userId = commandObject.getJSONObject("params").getString("userId");
                    String authKey = commandObject.getJSONObject("params").getString("authSecretKey");
                    callback.setAuthSecretKey(userId, authKey);
                    break;

                case "set_server_url":
                    String url = commandObject.getJSONObject("params").getString("url");
                    callback.setServerUrl(url);
                    break;

                case "verify_auth_secret_key":
                    callback.verifyAuthSecretKey();
                    break;

                case "delete_auth_secret_key":
                    callback.deleteAuthSecretKey();
                    break;

                case "update_app_settings":
                    String targetApp = commandObject.getJSONObject("params").getString("target");
                    JSONObject settings = commandObject.getJSONObject("params").getJSONObject("settings");
                    callback.updateAppSettings(targetApp, settings);
                    break;
                case "request_app_info":
                    String packageNameToGetDetails = commandObject.getJSONObject("params").getString("target");
                    callback.requestAppInfo(packageNameToGetDetails);
                    break;

                case "update_glasses_brightness":
                    int brightnessLevel = commandObject.getJSONObject("params").getInt("brightness");
                    boolean isAutoBrightness = commandObject.getJSONObject("params").getBoolean("autoBrightness");
                    Log.d(TAG, "Brightness level: " + brightnessLevel + ", autoBrightness: " + isAutoBrightness);
                    if (isAutoBrightness) {
                        callback.updateGlassesAutoBrightness(isAutoBrightness);
                    }
                    else {
                        callback.updateGlassesBrightness(brightnessLevel);
                    }
                    break;

                case "update_glasses_head_up_angle":
                    int headUpAngle = commandObject.getJSONObject("params").getInt("headUpAngle");
                    callback.updateGlassesHeadUpAngle(headUpAngle);
                    break;

<<<<<<< HEAD
                case "update_glasses_dashboard_height":
                    int dashboardHeight = commandObject.getJSONObject("params").getInt("height");
                    callback.updateGlassesDashboardHeight(dashboardHeight);
                    break;

                case "update_glasses_depth":
                    int depth = commandObject.getJSONObject("params").getInt("depth");
                    callback.updateGlassesDepth(depth);
                    break;
                    
                    
                case "send_wifi_credentials":
                    String ssid = commandObject.getJSONObject("params").getString("ssid");
                    String password = commandObject.getJSONObject("params").getString("password");
                    callback.setGlassesWifiCredentials(ssid, password);
                    break;
                    
                case "request_wifi_scan":
                    callback.requestWifiScan();
                    break;

                case "set_preferred_mic":
                    String mic = commandObject.getJSONObject("params").getString("mic");
                    callback.setPreferredMic(mic);
=======
                case Constants.MANAGER_TO_CORE_MEDIA_STATE:
                    if (data != null && callback != null) {
                        callback.sendMediaState(data);
                    }
                    break;

                case Constants.MANAGER_TO_CORE_MEDIA_METADATA:
                    if (data != null && callback != null) {
                        callback.sendMediaMetadata(data);
                    }
                    break;

                case Constants.MANAGER_TO_CORE_MEDIA_SESSION__ENDED:
                    if (data != null && callback != null) {
                        callback.sendMediaSessionEnded(data);
                    }
>>>>>>> 503586bb
                    break;

                default:
                    Log.w(TAG, "Unknown command: " + command);
            }
    }
}<|MERGE_RESOLUTION|>--- conflicted
+++ resolved
@@ -163,7 +163,6 @@
                     callback.updateGlassesHeadUpAngle(headUpAngle);
                     break;
 
-<<<<<<< HEAD
                 case "update_glasses_dashboard_height":
                     int dashboardHeight = commandObject.getJSONObject("params").getInt("height");
                     callback.updateGlassesDashboardHeight(dashboardHeight);
@@ -188,7 +187,8 @@
                 case "set_preferred_mic":
                     String mic = commandObject.getJSONObject("params").getString("mic");
                     callback.setPreferredMic(mic);
-=======
+                    break;
+
                 case Constants.MANAGER_TO_CORE_MEDIA_STATE:
                     if (data != null && callback != null) {
                         callback.sendMediaState(data);
@@ -205,7 +205,6 @@
                     if (data != null && callback != null) {
                         callback.sendMediaSessionEnded(data);
                     }
->>>>>>> 503586bb
                     break;
 
                 default:
