//
//  AOSManager.swift
//  AugmentOS_Manager
//
//  Created by Matthew Fosse on 3/5/25.
//

import Foundation
import Combine
import CoreBluetooth
import UIKit
import React
import AVFoundation

struct ViewState {
  var topText: String
  var bottomText: String
  var layoutType: String
  var text: String
  var eventStr: String
}

// This class handles logic for managing devices and connections to AugmentOS servers
@objc(AOSManager) class AOSManager: NSObject, ServerCommsCallback {
  
  private var coreToken: String = ""
  private var coreTokenOwner: String = ""
  
  @objc var g1Manager: ERG1Manager?
  var micManager: OnboardMicrophoneManager!
  var serverComms: ServerComms!
  private var calendarManager: CalendarManager?
  
  private var cancellables = Set<AnyCancellable>()
  private var cachedThirdPartyAppList: [ThirdPartyCloudApp] = []
  //  private var cachedWhatToStream = [String]()
  private var defaultWearable: String? = nil
  private var deviceName: String = ""
  private var contextualDashboard = true;
  private var headUpAngle = 30;
  private var brightness = 50;
  private var batteryLevel = -1;
  private var autoBrightness: Bool = false;
  private var dashboardHeight: Int = 4;
  private var sensingEnabled: Bool = true;
  private var isSearching: Bool = false;
  private var alwaysOnStatusBar: Bool = false;
  private var bypassVad: Bool = false;
  private var bypassAudioEncoding: Bool = false;
  private var settingsLoaded = false
  private let settingsLoadedSemaphore = DispatchSemaphore(value: 0)
  
  var viewStates: [ViewState] = [
    ViewState(topText: " ", bottomText: " ", layoutType: "text_wall", text: "", eventStr: ""),
    ViewState(topText: " ", bottomText: " ", layoutType: "text_wall", text: "$TIME12$ $DATE$ $GBATT$ $CONNECTION_STATUS", eventStr: ""),
  ]
  
  
  // mic:
  private var useOnboardMic = false;
  private var micEnabled = false;
  
  // VAD:
  private var vad: SileroVADStrategy?
  private var vadBuffer = [Data]();
  private var isSpeaking = false;
  
  override init() {
    self.vad = SileroVADStrategy()
    self.serverComms = ServerComms.getInstance()
    self.calendarManager = CalendarManager()
    super.init()
    Task {
        await loadSettings()
        self.vad?.setup(sampleRate: .rate_16k,
                       frameSize: .size_1024,
                       quality: .normal,
                       silenceTriggerDurationMs: 4000,
                       speechTriggerDurationMs: 50)
    }
  }
  
  // MARK: - Public Methods (for React Native)
  
  @objc public func setup() {
    
    self.g1Manager = ERG1Manager()
    self.micManager = OnboardMicrophoneManager()
    self.serverComms.locationManager.setup()
    
    guard g1Manager != nil else {
      return
    }
    
    // Set up the ServerComms callback
    serverComms.setServerCommsCallback(self)
    
    // Set up voice data handling
    setupVoiceDataHandling()
    
    // configure on board mic:
    //    setupOnboardMicrophoneIfNeeded()
    
    // calback to handle actions when the connectionState changes (when g1 is ready)
    g1Manager!.onConnectionStateChanged = { [weak self] in
      guard let self = self else { return }
      print("G1 glasses connection changed to: \(self.g1Manager!.g1Ready ? "Connected" : "Disconnected")")
      //      self.handleRequestStatus()
      if (self.g1Manager!.g1Ready) {
        self.handleDeviceReady()
      } else {
        handleRequestStatus()
      }
    }
    
    // listen to changes in battery level:
    g1Manager!.$batteryLevel.sink { [weak self] (level: Int) in
      guard let self = self else { return }
      guard level >= 0 else { return }
      self.batteryLevel = level
      self.serverComms.sendBatteryStatus(level: self.batteryLevel, charging: false);
    }.store(in: &cancellables)
    
    // listen to headUp events:
    g1Manager!.$isHeadUp.sink { [weak self] (value: Bool) in
        guard let self = self else { return }
        self.sendCurrentState(value)
    }.store(in: &cancellables)
    
    
    // Subscribe to WebSocket status changes
    serverComms.wsManager.status
      .sink { [weak self] status in
        guard let self = self else { return }
        handleRequestStatus()
      }
      .store(in: &cancellables)
  }
  
  @objc func connectServer() {
    serverComms.connectWebSocket()
  }
  
  @objc func setCoreToken(_ coreToken: String) {
    serverComms.setAuthCredentials("", coreToken)
  }
  
  @objc func syncCalendarEvents() {
    // Trigger calendar sync when permissions have been granted
    Task {
      if let calendarManager = calendarManager {
        let events = await calendarManager.fetchUpcomingEvents(days: 7)
        // Process events here if needed
        print("Calendar sync triggered, found \(events?.count ?? 0) events")
      }
    }
  }
  
  @objc func startApp(_ packageName: String) {
    serverComms.startApp(packageName: packageName)
  }
  
  @objc func stopApp(_ packageName: String) {
    serverComms.stopApp(packageName: packageName)
  }
  
  func onConnectionAck() {
    handleRequestStatus()
  }
  
  //  func checkIfMicNeedsTobeEnabled() {
  //    print("checkIfMicNeedsTobeEnabled() micEnabled: \(self.micEnabled) g1Ready: \(self.g1Manager.g1Ready) whatToStreamCount: \(self.cachedWhatToStream.count)")
  //    // only bother checking if the mic isn't already enabled
  //    guard !self.micEnabled else { return }
  //    // check if device is ready, if not, return:
  //    guard self.g1Manager.g1Ready else { return }
  //
  //    for what in self.cachedWhatToStream {
  //      if what.contains("transcription") {
  //        onMicrophoneStateChange(true)
  //        break
  //      }
  //    }
  //  }
  
  func onAppStateChange(_ apps: [ThirdPartyCloudApp]/*, _ whatToStream: [String]*/) {
    self.cachedThirdPartyAppList = apps
    //    self.cachedWhatToStream = whatToStream
    
    //    checkIfMicNeedsTobeEnabled()
    handleRequestStatus()
  }
  
  func onConnectionError(_ error: String) {
    handleRequestStatus()
  }
  
  func onAuthError() {}
  
  // MARK: - Voice Data Handling
  
  private func checkSetVadStatus(speaking: Bool) {
    if (speaking != self.isSpeaking) {
      self.isSpeaking = speaking
      serverComms.sendVadStatus(self.isSpeaking)
    }
  }
  
  private func emptyVadBuffer() {
    // go through the buffer, popping from the first element in the array (FIFO):
    while !vadBuffer.isEmpty {
      let chunk = vadBuffer.removeFirst()
      serverComms.sendAudioChunk(chunk)
    }
  }
  
  private func addToVadBuffer(_ chunk: Data) {
    let MAX_BUFFER_SIZE = 20;
    vadBuffer.append(chunk)
    while(vadBuffer.count > MAX_BUFFER_SIZE) {
      // pop from the front of the array:
      vadBuffer.removeFirst()
    }
  }
  
  private func setupVoiceDataHandling() {
    
    // handle incoming PCM data from the microphone manager and feed to the VAD:
    micManager.voiceData
      .sink { [weak self] pcmData in
        guard let self = self else { return }
        
        
        // feed PCM to the VAD:
        guard let vad = self.vad else {
          print("VAD not initialized")
          return
        }
        
        
        if self.bypassVad {
//          let pcmConverter = PcmConverter()
//          let lc3Data = pcmConverter.encode(pcmData) as Data
//          checkSetVadStatus(speaking: true)
//          // first send out whatever's in the vadBuffer (if there is anything):
//          emptyVadBuffer()
//          self.serverComms.sendAudioChunk(lc3Data)
          self.serverComms.sendAudioChunk(pcmData)
          return
        }
        
        // convert audioData to Int16 array:
        let pcmDataArray = pcmData.withUnsafeBytes { pointer -> [Int16] in
          Array(UnsafeBufferPointer(
            start: pointer.bindMemory(to: Int16.self).baseAddress,
            count: pointer.count / MemoryLayout<Int16>.stride
          ))
        }
      
        vad.checkVAD(pcm: pcmDataArray) { [weak self] state in
          guard let self = self else { return }
          //            self.handler?(state)
          print("VAD State: \(state)")
        }
      
        // encode the pcmData as LC3:
//        let pcmConverter = PcmConverter()
//        let lc3Data = pcmConverter.encode(pcmData) as Data
        
        
        let vadState = vad.currentState()
        if vadState == .speeching {
          checkSetVadStatus(speaking: true)
          // first send out whatever's in the vadBuffer (if there is anything):
          emptyVadBuffer()
//          self.serverComms.sendAudioChunk(lc3Data)
          self.serverComms.sendAudioChunk(pcmData)
        } else {
          checkSetVadStatus(speaking: false)
          // add to the vadBuffer:
//          addToVadBuffer(lc3Data)
          addToVadBuffer(pcmData)
        }
        
      }
      .store(in: &cancellables)
    
    // decode the g1 audio data to PCM and feed to the VAD:
    self.g1Manager!.$compressedVoiceData.sink { [weak self] rawLC3Data in
      guard let self = self else { return }
      
      // Ensure we have enough data to process
      guard rawLC3Data.count > 2 else {
        print("Received invalid PCM data size: \(rawLC3Data.count)")
        return
      }
      
      // Skip the first 2 bytes which are command bytes
      let lc3Data = rawLC3Data.subdata(in: 2..<rawLC3Data.count)
      
      // Ensure we have valid PCM data
      guard lc3Data.count > 0 else {
        print("No PCM data after removing command bytes")
        return
      }
      
      
      if self.bypassVad {
        checkSetVadStatus(speaking: true)
        // first send out whatever's in the vadBuffer (if there is anything):
        emptyVadBuffer()
        let pcmConverter = PcmConverter()
        let pcmData = pcmConverter.decode(lc3Data) as Data
//        self.serverComms.sendAudioChunk(lc3Data)
        self.serverComms.sendAudioChunk(pcmData)
        return
      }
        
      let pcmConverter = PcmConverter()
      let pcmData = pcmConverter.decode(lc3Data) as Data
      
      guard pcmData.count > 0 else {
        print("PCM conversion resulted in empty data")
        return
      }
      
      // feed PCM to the VAD:
      guard let vad = self.vad else {
        print("VAD not initialized")
        return
      }
      
      // convert audioData to Int16 array:
      let pcmDataArray = pcmData.withUnsafeBytes { pointer -> [Int16] in
        Array(UnsafeBufferPointer(
          start: pointer.bindMemory(to: Int16.self).baseAddress,
          count: pointer.count / MemoryLayout<Int16>.stride
        ))
      }
      
      vad.checkVAD(pcm: pcmDataArray) { [weak self] state in
        guard let self = self else { return }
        print("VAD State: \(state)")
      }
      
      let vadState = vad.currentState()
      if vadState == .speeching {
        checkSetVadStatus(speaking: true)
        // first send out whatever's in the vadBuffer (if there is anything):
        emptyVadBuffer()
//        self.serverComms.sendAudioChunk(lc3Data)
        self.serverComms.sendAudioChunk(pcmData)
      } else {
        checkSetVadStatus(speaking: false)
        // add to the vadBuffer:
//        addToVadBuffer(lc3Data)
        addToVadBuffer(pcmData)
      }
    }
    .store(in: &cancellables)
  }
  
  // MARK: - ServerCommsCallback Implementation
  
  func onMicrophoneStateChange(_ isEnabled: Bool) {
    // in any case, clear the vadBuffer:
    self.vadBuffer.removeAll()
    self.micEnabled = isEnabled
    
    // Handle microphone state change if needed
    Task {
      // Only enable microphone if sensing is also enabled
      let actuallyEnabled = isEnabled && self.sensingEnabled
      
<<<<<<< HEAD
      let glassesMic = actuallyEnabled && !self.useOnboardMic
      print("user enabled microphone: \(isEnabled) sensingEnabled: \(self.sensingEnabled) useOnboardMic: \(self.useOnboardMic) glassesMic: \(glassesMic)")
      //      await self.g1Manager.setMicEnabled(enabled: isEnabled)
      
      
      let areGlassesConnected = self.g1Manager?.g1Ready ?? false
      
      if(areGlassesConnected){
        await self.g1Manager?.setMicEnabled(enabled: glassesMic)
        setOnboardMicEnabled(self.useOnboardMic && actuallyEnabled)
      }else{
        print("Glasses not connected, using onboardMic \(isEnabled)")
        //If glasses aren't connected, default to phone mic always.
        setOnboardMicEnabled(isEnabled)
      }
      
=======
      // if the glasses dont have a mic, use the onboard mic anyways
      let useBoardMic = self.useOnboardMic || (!getGlassesHasMic())
      let useGlassesMic = actuallyEnabled && !useBoardMic
      let useOnboardMic = actuallyEnabled && useBoardMic

      print("user enabled microphone: \(isEnabled) sensingEnabled: \(self.sensingEnabled) useBoardMic: \(useBoardMic) useGlassesMic: \(useGlassesMic)")

      await self.g1Manager?.setMicEnabled(enabled: useGlassesMic)
      
      setOnboardMicEnabled(useOnboardMic)
>>>>>>> 06cc179a
    }
  }
  
  // TODO: ios this name is a bit misleading:
  func setOnboardMicEnabled(_ isEnabled: Bool) {
    Task {
      if isEnabled {
        // Just check permissions - we no longer request them directly from Swift
        // Permissions should already be granted via React Native UI flow
        if !micManager.checkPermissions() {
          print("Microphone permissions not granted. Cannot enable microphone.")
          return
        }
        
        if !micManager.isRecording {
          micManager.startRecording()
        }
      } else {
        if micManager.isRecording {
          micManager.stopRecording()
        }
      }
    }
  }
  
  //  func onDashboardDisplayEvent(_ event: [String: Any]) {
  //    print("got dashboard display event")
  ////    onDisplayEvent?(["event": event, "type": "dashboard"])
  //    print(event)
  ////    Task {
  ////      await self.g1Manager.sendText(text: "\(event)")
  ////    }
  //  }
  
  // send whatever was there before sending something else:
  public func clearState() -> Void {
    sendCurrentState(self.g1Manager?.isHeadUp ?? false)
  }
  
  public func sendCurrentState(_ isDashboard: Bool) -> Void {
    Task {
      var currentViewState: ViewState!;
      if (isDashboard) {
        currentViewState = self.viewStates[1]
      } else {
        currentViewState = self.viewStates[0]
      }
      
      if (isDashboard && !contextualDashboard) {
        return
      }
      
      let eventStr = currentViewState.eventStr
      if eventStr != "" {
        CoreCommsService.emitter.sendEvent(withName: "CoreMessageEvent", body: eventStr)
      }
      
      let layoutType = currentViewState.layoutType
      switch layoutType {
      case "text_wall":
        let text = currentViewState.text
        //        let chunks = textHelper.createTextWallChunks(text)
        //        for chunk in chunks {
        //          print("Sending chunk: \(chunk)")
        //          await sendCommand(chunk)
        //        }
        self.g1Manager?.RN_sendText(text);
        break
      case "double_text_wall":
        let topText = currentViewState.topText
        let bottomText = currentViewState.bottomText
        self.g1Manager?.RN_sendDoubleTextWall(topText, bottomText);
        break
      case "reference_card":
        self.g1Manager?.RN_sendText(currentViewState.topText + "\n\n" + currentViewState.bottomText);
        break
      default:
        print("UNHANDLED LAYOUT_TYPE \(layoutType)")
        break
      }
      
    }
  }
  
  public func parsePlaceholders(_ text: String) -> String {
      let dateFormatter = DateFormatter()
      dateFormatter.dateFormat = "M/dd, h:mm"
      let formattedDate = dateFormatter.string(from: Date())
      
      // 12-hour time format (with leading zeros for hours)
      let time12Format = DateFormatter()
      time12Format.dateFormat = "hh:mm"
      let time12 = time12Format.string(from: Date())
      
      // 24-hour time format
      let time24Format = DateFormatter()
      time24Format.dateFormat = "HH:mm"
      let time24 = time24Format.string(from: Date())
      
      // Current date with format MM/dd
      let dateFormat = DateFormatter()
      dateFormat.dateFormat = "MM/dd"
      let currentDate = dateFormat.string(from: Date())
      
      var placeholders: [String: String] = [:]
      placeholders["$no_datetime$"] = formattedDate
      placeholders["$DATE$"] = currentDate
      placeholders["$TIME12$"] = time12
      placeholders["$TIME24$"] = time24
    
      if batteryLevel == -1 {
        placeholders["$GBATT$"] = ""
      } else {
        placeholders["$GBATT$"] = "\(batteryLevel)%"
      }
    
      placeholders["$CONNECTION_STATUS$"] = serverComms.isWebSocketConnected() ? "Connected" : "Disconnected"
      
      var result = text
      for (key, value) in placeholders {
          result = result.replacingOccurrences(of: key, with: value)
      }
      
      return result
  }
  
  public func handleDisplayEvent(_ event: [String: Any]) -> Void {
    
    guard let view = event["view"] as? String else {
      print("invalid view")
      return
    }
    let isDashboard = view == "dashboard"
    
    var stateIndex = 0;
    if (isDashboard) {
      stateIndex = 1
    } else {
      stateIndex = 0
    }
    
    // save the state string to forward to the mirror:
    // forward to the glasses mirror:
    let wrapperObj: [String: Any] = ["glasses_display_event": event]
    var eventStr = ""
    do {
      let jsonData = try JSONSerialization.data(withJSONObject: wrapperObj, options: [])
      eventStr = String(data: jsonData, encoding: .utf8) ?? ""
    } catch {
      print("Error converting to JSON: \(error)")
    }
    
    self.viewStates[stateIndex].eventStr = eventStr
    let layout = event["layout"] as! [String: Any];
    let layoutType = layout["layoutType"] as! String
    self.viewStates[stateIndex].layoutType = layoutType
    
    
    
    var text = layout["text"] as? String ?? " "
    var topText = layout["topText"] as? String ?? " "
    var bottomText = layout["bottomText"] as? String ?? " "
    var title = layout["title"] as? String ?? " "
    
    text = parsePlaceholders(text)
    topText = parsePlaceholders(topText)
    bottomText = parsePlaceholders(bottomText)
    title = parsePlaceholders(title)
    
    switch layoutType {
    case "text_wall":
      self.viewStates[stateIndex].text = text
      break
    case "double_text_wall":
      self.viewStates[stateIndex].topText = topText
      self.viewStates[stateIndex].bottomText = bottomText
      break
    case "reference_card":
      self.viewStates[stateIndex].topText = text
      self.viewStates[stateIndex].bottomText = title
    default:
      print("UNHANDLED LAYOUT_TYPE \(layoutType)")
      break
    }
    
    let headUp = self.g1Manager?.isHeadUp ?? false
    // send the state we just received if the user is currently in that state:
    if (stateIndex == 0 && !headUp) {
      sendCurrentState(false)
    } else if (stateIndex == 1 && headUp) {
      sendCurrentState(true)
    }
  }
  
  func onDisplayEvent(_ event: [String: Any]) {
    //    print("displayEvent \(event)", event)
    
    handleDisplayEvent(event)
  }
  
  func onRequestSingle(_ dataType: String) {
    // Handle single data request
    if dataType == "battery" {
      // Send battery status if needed
    }
    // TODO:
    handleRequestStatus()
  }
  
  func handleSearchForCompatibleDeviceNames(_ modelName: String) {
    print("Searching for compatible device names for: \(modelName)")
    if (modelName.contains("Simulated")) {
      self.deviceName = "Simulated Glasses"
      self.useOnboardMic = true;
      self.micEnabled = true;
//      onMicrophoneStateChange(true)
      saveSettings()
      handleRequestStatus()
    } else if (modelName.contains("Audio")) {
      self.deviceName = "Audio Wearable"
      self.useOnboardMic = true;
      self.micEnabled = true;
//      onMicrophoneStateChange(true)
      saveSettings()
      handleRequestStatus()
    } else if (modelName.contains("G1")) {
      self.g1Manager?.RN_startScan()
    }
  }
  
  @objc func handleCommand(_ command: String) {
    print("Received command: \(command)")
    
    if !settingsLoaded {
        // Wait for settings to load with a timeout
        let timeout = DispatchTime.now() + .seconds(5) // 5 second timeout
        let result = settingsLoadedSemaphore.wait(timeout: timeout)
        
        if result == .timedOut {
            print("Warning: Settings load timed out, proceeding with default values")
        }
    }
    
    // Define command types enum
    enum CommandType: String {
      case setAuthSecretKey = "set_auth_secret_key"
      case requestStatus = "request_status"
      case connectWearable = "connect_wearable"
      case disconnectWearable = "disconnect_wearable"
      case searchForCompatibleDeviceNames = "search_for_compatible_device_names"
      case enableContextualDashboard = "enable_contextual_dashboard"
      case forceCoreOnboardMic = "force_core_onboard_mic"
      case ping = "ping"
      case forgetSmartGlasses = "forget_smart_glasses"
      case startApp = "start_app"
      case stopApp = "stop_app"
      case updateGlassesHeadUpAngle = "update_glasses_headUp_angle"
      case updateGlassesBrightness = "update_glasses_brightness"
      case updateGlassesDashboardHeight = "update_glasses_dashboard_height"
      case enableSensing = "enable_sensing"
      case enableAlwaysOnStatusBar = "enable_always_on_status_bar"
      case bypassVad = "bypass_vad_for_debugging"
      case bypassAudioEncoding = "bypass_audio_encoding_for_debugging"
      case unknown
    }
    
    // Try to parse JSON
    guard let data = command.data(using: .utf8) else {
      print("Could not convert command string to data")
      return
    }
    
    do {
      if let jsonDict = try JSONSerialization.jsonObject(with: data, options: []) as? [String: Any] {
        // Extract command type
        guard let commandString = jsonDict["command"] as? String else {
          print("Invalid command format: missing 'command' field")
          return
        }
        
        let commandType = CommandType(rawValue: commandString) ?? .unknown
        let params = jsonDict["params"] as? [String: Any]
        
        // Process based on command type
        switch commandType {
        case .setAuthSecretKey:
          if let params = params,
             let userId = params["userId"] as? String,
             let authSecretKey = params["authSecretKey"] as? String {
            handleSetAuthSecretKey(userId: userId, authSecretKey: authSecretKey)
          } else {
            print("set_auth_secret_key invalid params")
          }
          handleRequestStatus()
          
        case .requestStatus:
          handleRequestStatus()
          
        case .connectWearable:
          if let params = params, let modelName = params["model_name"] as? String, let deviceName = params["device_name"] as? String {
            handleConnectWearable(modelName: modelName, deviceName: deviceName)
          } else {
            print("connect_wearable invalid params, connecting to default device")
            handleConnectWearable(modelName: "", deviceName: "")
          }
          
        case .disconnectWearable:
          self.g1Manager?.RN_sendText(" ")// clear the screen
          handleDisconnectWearable()
          handleRequestStatus()
          break
          
        case .forgetSmartGlasses:
          handleDisconnectWearable()
          self.defaultWearable = nil
          self.deviceName = ""
          self.g1Manager?.DEVICE_SEARCH_ID = ""
          saveSettings()
          handleRequestStatus()
          break
          
        case .searchForCompatibleDeviceNames:
          if let params = params, let modelName = params["model_name"] as? String {
            print("Searching for compatible device names for: \(modelName)")
            handleSearchForCompatibleDeviceNames(modelName)
          } else {
            print("search_for_compatible_device_names invalid params")
          }
          
        case .enableContextualDashboard:
          guard let params = params, let enabled = params["enabled"] as? Bool else {
            print("enable_contextual_dashboard invalid params")
            break
          }
          self.contextualDashboard = enabled
          saveSettings()
          handleRequestStatus()// to update the UI
          break
        case .forceCoreOnboardMic:
          guard let params = params, let enabled = params["enabled"] as? Bool else {
            print("force_core_onboard_mic invalid params")
            break
          }
          self.useOnboardMic = enabled
          onMicrophoneStateChange(self.micEnabled)
          saveSettings()
          handleRequestStatus()// to update the UI
          break
        case .startApp:
          if let params = params, let target = params["target"] as? String {
            print("Starting app: \(target)")
            serverComms.startApp(packageName: target)
          } else {
            print("start_app invalid params")
          }
          handleRequestStatus()
          break
        case .stopApp:
          if let params = params, let target = params["target"] as? String {
            print("Stopping app: \(target)")
            serverComms.stopApp(packageName: target)
          } else {
            print("stop_app invalid params")
          }
          break
        case .unknown:
          print("Unknown command type: \(commandString)")
          handleRequestStatus()
        case .ping:
          break
        case .updateGlassesHeadUpAngle:
          guard let params = params, let value = params["headUpAngle"] as? Int else {
            print("update_glasses_headUp_angle invalid params")
            break
          }
          self.headUpAngle = value
          self.g1Manager?.RN_setHeadUpAngle(value)
          saveSettings()
          handleRequestStatus()// to update the UI
          break
        case .updateGlassesBrightness:
          guard let params = params, let value = params["brightness"] as? Int, let autoBrightness = params["autoLight"] as? Bool else {
            print("update_glasses_brightness invalid params")
            break
          }
          self.brightness = value
          self.autoBrightness = autoBrightness
          Task {
            self.g1Manager?.RN_setBrightness(value, autoMode: autoBrightness)
            self.g1Manager?.RN_sendText("Set brightness to \(value)%")
            try? await Task.sleep(nanoseconds: 700_000_000) // 0.7 seconds
            self.g1Manager?.RN_sendText(" ")// clear screen
          }
          saveSettings()
          handleRequestStatus()// to update the UI
          break
        case .updateGlassesDashboardHeight:
          guard let params = params, let value = params["height"] as? Int else {
            print("update_glasses_brightness invalid params")
            break
          }
          self.dashboardHeight = value
          Task {
            self.g1Manager?.RN_setDashboardPosition(value)
            self.g1Manager?.RN_sendText("Set dashboard position to \(value)")
            try? await Task.sleep(nanoseconds: 2_000_000_000) // 2 seconds
            self.g1Manager?.RN_sendText(" ")// clear screen
          }
          saveSettings()
          handleRequestStatus()// to update the UI
          break
        case .enableSensing:
          guard let params = params, let enabled = params["enabled"] as? Bool else {
            print("enable_sensing invalid params")
            break
          }
          self.sensingEnabled = enabled
          saveSettings()
          // Update microphone state when sensing is toggled
          onMicrophoneStateChange(self.micEnabled)
          handleRequestStatus()// to update the UI
          break
        case .enableAlwaysOnStatusBar:
          guard let params = params, let enabled = params["enabled"] as? Bool else {
            print("enable_always_on_status_bar invalid params")
            break
          }
          self.alwaysOnStatusBar = enabled
          saveSettings()
          handleRequestStatus()// to update the UI
          break
        case .bypassVad:
          guard let params = params, let enabled = params["enabled"] as? Bool else {
            print("bypass_vad invalid params")
            break
          }
          self.bypassVad = enabled
          saveSettings()
          handleRequestStatus()// to update the UI
          break
        case .bypassAudioEncoding:
          guard let params = params, let enabled = params["enabled"] as? Bool else {
            print("bypass_audio_encoding invalid params")
            break
          }
          self.bypassAudioEncoding = enabled
        }
      }
    } catch {
      print("Error parsing JSON command: \(error.localizedDescription)")
    }
  }
  
  // Handler methods for each command type
  private func handleSetAuthSecretKey(userId: String, authSecretKey: String) {
    self.setup()// finish init():
    self.coreToken = authSecretKey
    self.coreTokenOwner = userId
    print("Setting auth secret key for user: \(userId)")
    serverComms.setAuthCredentials(userId, authSecretKey)
    print("Connecting to AugmentOS...")
    serverComms.connectWebSocket()
  }
  
  private func handleDisconnectWearable() {
    self.g1Manager?.disconnect()
    handleRequestStatus()
  }

  private func getGlassesHasMic() -> Bool {
    if self.deviceName.contains("G1") {
      return true
    }
    return false
  }
  
  private func handleRequestStatus() {
    // construct the status object:
    
    let isVirtualWearable = self.deviceName == "Simulated Glasses"
    let isAudioWearable = self.deviceName == "Audio Wearable"
    
    let isGlassesConnected = self.g1Manager?.g1Ready ?? false
    
    // also referenced as glasses_info:
    var connectedGlasses: [String: Any] = [:];
    
    if (isVirtualWearable) {
      connectedGlasses = [
        "model_name": self.deviceName,
        //        "battery_life": -1,
        "auto_brightness": false,
        "is_searching": self.isSearching,
      ]
      self.defaultWearable = self.deviceName
    } else if isAudioWearable {
      
      
    } else if isGlassesConnected {
      connectedGlasses = [
        "model_name": "Even Realities G1",
        "battery_life": self.batteryLevel,
        "headUp_angle": self.headUpAngle,
        "brightness": self.brightness,
        "auto_brightness": self.autoBrightness,
        "dashboard_height": self.dashboardHeight,
        "is_searching": self.isSearching,
      ]
      self.defaultWearable = "Even Realities G1"
    }
    
    let cloudConnectionStatus = self.serverComms.isWebSocketConnected() ? "CONNECTED" : "DISCONNECTED"
    
    let coreInfo: [String: Any] = [
      "augmentos_core_version": "Unknown",
      "cloud_connection_status": cloudConnectionStatus,
      "default_wearable": self.defaultWearable as Any,
      "force_core_onboard_mic": self.useOnboardMic,
      "sensing_enabled": self.sensingEnabled,
      "always_on_status_bar": self.alwaysOnStatusBar,
      "bypass_vad_for_debugging": self.bypassVad,
      "bypass_audio_encoding_for_debugging": self.bypassAudioEncoding,
      "core_token": self.coreToken,
      "puck_connected": true,
    ]
    
    // hardcoded list of apps:
    var apps: [[String: Any]] = []
    
    for tpa in self.cachedThirdPartyAppList {
      if tpa.name == "Notify" { continue }// TODO: ios notifications don't work so don't display the TPA
      let tpaDict = [
        "packageName": tpa.packageName,
        "name": tpa.name,
        "description": tpa.description,
        "webhookURL": tpa.webhookURL,
        "logoURL": tpa.logoURL,
        "is_running": tpa.isRunning,
        "is_foreground": false
      ] as [String: Any]
      apps.append(tpaDict)
    }
    
    let authObj: [String: Any] = [
      "core_token_owner": self.coreTokenOwner,
      //      "core_token_status":
    ]
    
    let statusObj: [String: Any] = [
      "connected_glasses": connectedGlasses,
      "apps": apps,
      "core_info": coreInfo,
      "auth": authObj
    ]
    let wrapperObj: [String: Any] = ["status": statusObj]
    
    // print("wrapperStatusObj \(wrapperObj)")
    // must convert to string before sending:
    do {
      let jsonData = try JSONSerialization.data(withJSONObject: wrapperObj, options: [])
      if let jsonString = String(data: jsonData, encoding: .utf8) {
        CoreCommsService.emitter.sendEvent(withName: "CoreMessageEvent", body: jsonString)
      }
    } catch {
      print("Error converting to JSON: \(error)")
    }
    saveSettings()
  }
  
  private func playStartupSequence() {
    print("playStartupSequence()")
    // Arrow frames for the animation
    let arrowFrames = ["↑", "↗", "↑", "↖"]
    
    let delay = 0.25 // Frame delay in seconds
    let totalCycles = 2 // Number of animation cycles
    
    // Variables to track animation state
    var frameIndex = 0
    var cycles = 0
    
    // Create a dispatch queue for the animation
    let animationQueue = DispatchQueue.global(qos: .userInteractive)
    
    // Function to display the current animation frame
    func displayFrame() {
      // Check if we've completed all cycles
      if cycles >= totalCycles {
        // End animation with final message
        self.g1Manager?.RN_sendText("                  /// AugmentOS Connected \\\\\\")
        animationQueue.asyncAfter(deadline: .now() + 1.0) {
          self.g1Manager?.RN_sendText(" ")
        }
        return
      }
      
      // Display current animation frame
      let frameText = "                    \(arrowFrames[frameIndex]) AugmentOS Booting \(arrowFrames[frameIndex])"
      self.g1Manager?.RN_sendText(frameText)
      
      // Move to next frame
      frameIndex = (frameIndex + 1) % arrowFrames.count
      
      // Count completed cycles
      if frameIndex == 0 {
        cycles += 1
      }
      
      // Schedule next frame
      animationQueue.asyncAfter(deadline: .now() + delay) {
        displayFrame()
      }
    }
    
    // Start the animation after a short initial delay
    animationQueue.asyncAfter(deadline: .now() + 0.35) {
      displayFrame()
    }
  }
  
  private func handleDeviceReady() {
    self.isSearching = false
    self.defaultWearable = "Even Realities G1"
    self.handleRequestStatus()
    // load settings and send the animation:
    Task {
      
      // give the glasses some extra time to finish booting:
      try? await Task.sleep(nanoseconds: 1_000_000_000) // 3 seconds
      await self.g1Manager?.setSilentMode(false)// turn off silent mode
      await self.g1Manager?.getBatteryStatus()
      self.g1Manager?.RN_sendText("// BOOTING AUGMENTOS")
      
      // send loaded settings to glasses:
      self.g1Manager?.RN_getBatteryStatus()
      try? await Task.sleep(nanoseconds: 400_000_000)
      self.g1Manager?.RN_setHeadUpAngle(headUpAngle)
      try? await Task.sleep(nanoseconds: 400_000_000)
      self.g1Manager?.RN_setHeadUpAngle(headUpAngle)
      try? await Task.sleep(nanoseconds: 400_000_000)
      self.g1Manager?.RN_setBrightness(brightness, autoMode: autoBrightness)
      try? await Task.sleep(nanoseconds: 400_000_000)
      self.g1Manager?.RN_setDashboardPosition(dashboardHeight)
      try? await Task.sleep(nanoseconds: 400_000_000) // 1 second
//      playStartupSequence()
      self.g1Manager?.RN_sendText("// AUGMENTOS CONNECTED")
      try? await Task.sleep(nanoseconds: 1_000_000_000) // 1 second
      self.g1Manager?.RN_sendText(" ")// clear screen
      
      
      // send to the server our battery status:
      self.serverComms.sendBatteryStatus(level: self.batteryLevel, charging: false)
      
      
      // enable the mic if it was last on:
      print("ENABLING MIC STATE: \(self.micEnabled)")
      onMicrophoneStateChange(self.micEnabled)
      self.handleRequestStatus()
    }
  }
  
  private func handleConnectWearable(modelName: String, deviceName: String) {
    print("Connecting to wearable: \(modelName)")
    
    if (modelName.contains("Virtual") || deviceName.contains("Virtual") || self.deviceName.contains("Virtual")) {
      // we don't need to search for a virtual device
      return
    }
    
    self.isSearching = true
    handleRequestStatus()// update the UI
    
    print("deviceName: \(deviceName) selfDeviceName: \(self.deviceName)")
    
    // just g1's for now:
    Task {
      self.g1Manager?.disconnect()
      
      if (deviceName != "") {
        self.deviceName = deviceName
        saveSettings()
        self.g1Manager?.RN_pairById(deviceName)
      } else if self.deviceName != "" {
        self.g1Manager?.RN_pairById(self.deviceName)
      } else {
        print("this shouldn't happen (we don't have a deviceName saved, connecting will fail if we aren't already paired)")
        self.g1Manager?.RN_startScan()
      }
    }
    
//    // wait for the g1's to be fully ready:
    Task {
      while !Task.isCancelled {
        print("checking if g1 is ready... \(self.g1Manager?.g1Ready ?? false)")
        print("leftReady \(self.g1Manager?.leftReady ?? false) rightReady \(self.g1Manager?.rightReady ?? false)")
        if self.g1Manager?.g1Ready ?? false {
          // we actualy don't need this line:
          //          handleDeviceReady()
          handleRequestStatus()
          break
        } else {
          // todo: ios not the cleanest solution here
          self.g1Manager?.RN_startScan()
        }
        
        try? await Task.sleep(nanoseconds: 15_000_000_000) // 15 seconds
      }
    }
  }
  
  
  // MARK: - Settings Management
  
  private enum SettingsKeys {
    static let defaultWearable = "defaultWearable"
    static let deviceName = "deviceName"
    static let useOnboardMic = "useBoardMic"
    static let contextualDashboard = "contextualDashboard"
    static let headUpAngle = "headUpAngle"
    static let brightness = "brightness"
    static let autoBrightness = "autoBrightness"
    static let sensingEnabled = "sensingEnabled"
    static let dashboardHeight = "dashboardHeight"
    static let alwaysOnStatusBar = "alwaysOnStatusBar"
    static let bypassVad = "bypassVad"
    static let bypassAudioEncoding = "bypassAudioEncoding"
  }
  
  private func saveSettings() {
    
    print("about to save settings, waiting for loaded settings first: \(settingsLoaded)")
    if !settingsLoaded {
        // Wait for settings to load with a timeout
        let timeout = DispatchTime.now() + .seconds(5) // 5 second timeout
        let result = settingsLoadedSemaphore.wait(timeout: timeout)
        
        if result == .timedOut {
            print("Warning: Settings load timed out, proceeding with default values")
        }
    }
    
    let defaults = UserDefaults.standard
    
    // Save each setting with its corresponding key
    defaults.set(defaultWearable, forKey: SettingsKeys.defaultWearable)
    defaults.set(deviceName, forKey: SettingsKeys.deviceName)
    defaults.set(useOnboardMic, forKey: SettingsKeys.useOnboardMic)
    defaults.set(contextualDashboard, forKey: SettingsKeys.contextualDashboard)
    defaults.set(headUpAngle, forKey: SettingsKeys.headUpAngle)
    defaults.set(brightness, forKey: SettingsKeys.brightness)
    defaults.set(autoBrightness, forKey: SettingsKeys.autoBrightness)
    defaults.set(sensingEnabled, forKey: SettingsKeys.sensingEnabled)
    defaults.set(dashboardHeight, forKey: SettingsKeys.dashboardHeight)
    defaults.set(alwaysOnStatusBar, forKey: SettingsKeys.alwaysOnStatusBar)
    defaults.set(bypassVad, forKey: SettingsKeys.bypassVad)
    defaults.set(bypassAudioEncoding, forKey: SettingsKeys.bypassAudioEncoding)
    
    // Force immediate save (optional, as UserDefaults typically saves when appropriate)
    defaults.synchronize()
    
//    print("settings saved")
//    print("Settings saved: Default Wearable: \(defaultWearable ?? "None"), Use Onboard Mic: \(useOnboardMic), " +
//          "Contextual Dashboard: \(contextualDashboard), Head Up Angle: \(headUpAngle), Brightness: \(brightness)")
  }
  
  private func loadSettings() async {
    let defaults = UserDefaults.standard
    
    // Load each setting with appropriate type handling
    defaultWearable = defaults.string(forKey: SettingsKeys.defaultWearable)
    deviceName = defaults.string(forKey: SettingsKeys.deviceName) ?? ""
    useOnboardMic = defaults.bool(forKey: SettingsKeys.useOnboardMic)
    contextualDashboard = defaults.bool(forKey: SettingsKeys.contextualDashboard)
    autoBrightness = defaults.bool(forKey: SettingsKeys.autoBrightness)
    sensingEnabled = defaults.bool(forKey: SettingsKeys.sensingEnabled)
    dashboardHeight = defaults.integer(forKey: SettingsKeys.dashboardHeight)
    alwaysOnStatusBar = defaults.bool(forKey: SettingsKeys.alwaysOnStatusBar)
    bypassVad = defaults.bool(forKey: SettingsKeys.bypassVad)
    bypassAudioEncoding = defaults.bool(forKey: SettingsKeys.bypassAudioEncoding)
    
    // For numeric values, provide the default if the key doesn't exist
    if defaults.object(forKey: SettingsKeys.headUpAngle) != nil {
      headUpAngle = defaults.integer(forKey: SettingsKeys.headUpAngle)
    }
    
    if defaults.object(forKey: SettingsKeys.brightness) != nil {
      brightness = defaults.integer(forKey: SettingsKeys.brightness)
    }
    
    // Mark settings as loaded and signal completion
    self.settingsLoaded = true
    self.settingsLoadedSemaphore.signal()
    print("Settings Loaded!")
    
    
//    if (self.g1Manager.g1Ready) {
//      self.g1Manager.RN_getBatteryStatus()
//      try? await Task.sleep(nanoseconds: 400_000_000)
//      self.g1Manager.dashboardEnabled = contextualDashboard
//      try? await Task.sleep(nanoseconds: 400_000_000)
//      self.g1Manager.RN_setHeadUpAngle(headUpAngle)
//      try? await Task.sleep(nanoseconds: 400_000_000)
//      self.g1Manager.RN_setBrightness(brightness, autoMode: autoBrightness)
//      try? await Task.sleep(nanoseconds: 400_000_000)
//      self.g1Manager.RN_setDashboardPosition(dashboardHeight)
//    }
    
    print("Settings loaded: Default Wearable: \(defaultWearable ?? "None"), Use Device Mic: \(useOnboardMic), " +
          "Contextual Dashboard: \(contextualDashboard), Head Up Angle: \(headUpAngle), Brightness: \(brightness)")
  }
  
  // MARK: - Cleanup
  
  @objc func cleanup() {
    cancellables.removeAll()
    saveSettings()
  }
}<|MERGE_RESOLUTION|>--- conflicted
+++ resolved
@@ -372,24 +372,6 @@
       // Only enable microphone if sensing is also enabled
       let actuallyEnabled = isEnabled && self.sensingEnabled
       
-<<<<<<< HEAD
-      let glassesMic = actuallyEnabled && !self.useOnboardMic
-      print("user enabled microphone: \(isEnabled) sensingEnabled: \(self.sensingEnabled) useOnboardMic: \(self.useOnboardMic) glassesMic: \(glassesMic)")
-      //      await self.g1Manager.setMicEnabled(enabled: isEnabled)
-      
-      
-      let areGlassesConnected = self.g1Manager?.g1Ready ?? false
-      
-      if(areGlassesConnected){
-        await self.g1Manager?.setMicEnabled(enabled: glassesMic)
-        setOnboardMicEnabled(self.useOnboardMic && actuallyEnabled)
-      }else{
-        print("Glasses not connected, using onboardMic \(isEnabled)")
-        //If glasses aren't connected, default to phone mic always.
-        setOnboardMicEnabled(isEnabled)
-      }
-      
-=======
       // if the glasses dont have a mic, use the onboard mic anyways
       let useBoardMic = self.useOnboardMic || (!getGlassesHasMic())
       let useGlassesMic = actuallyEnabled && !useBoardMic
@@ -400,7 +382,6 @@
       await self.g1Manager?.setMicEnabled(enabled: useGlassesMic)
       
       setOnboardMicEnabled(useOnboardMic)
->>>>>>> 06cc179a
     }
   }
   
