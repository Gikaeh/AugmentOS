// GlassesPairingGuideScreen.tsx

import React, { useState, useEffect, useRef } from 'react';
import {
  View,
  Text,
  StyleSheet,
  TouchableOpacity,
  ScrollView,
  Alert,
} from 'react-native';
import { useNavigation, useRoute } from '@react-navigation/native';
import Icon from 'react-native-vector-icons/FontAwesome';
import { useStatus } from '../providers/AugmentOSStatusProvider';
import { BluetoothService } from '../BluetoothService';
import { NavigationProps } from '../components/types';
import PairingDeviceInfo from '../components/PairingDeviceInfo';
import { EvenRealitiesG1PairingGuide, MentraLivePairingGuide, VuzixZ100PairingGuide } from '../components/GlassesPairingGuides';
import GlassesTroubleshootingModal from '../components/GlassesTroubleshootingModal';

interface GlassesPairingGuideScreenProps {
  isDarkTheme: boolean;
  toggleTheme: () => void;
}

const GlassesPairingGuideScreen: React.FC<GlassesPairingGuideScreenProps> = ({
  isDarkTheme,
  toggleTheme,
}) => {
    const { status } = useStatus();
    const route = useRoute();
    const bluetoothService = BluetoothService.getInstance();
    const { glassesModelName } = route.params as { glassesModelName: string };
    const navigation = useNavigation<NavigationProps>();
    const [showTroubleshootingModal, setShowTroubleshootingModal] = useState(false);
    const [showHelpAlert, setShowHelpAlert] = useState(false);
    const timerRef = useRef<ReturnType<typeof setTimeout> | null>(null);
    const hasAlertShownRef = useRef(false);

    // Timer to show help message after 30 seconds
    useEffect(() => {
      // Reset state when entering screen
      hasAlertShownRef.current = false;
      setShowHelpAlert(false);
      
      // Set timer for showing help popup
      timerRef.current = setTimeout(() => {
        // Only show alert if not already paired and alert hasn't been shown before
        if (!status.glasses_info?.model_name && !hasAlertShownRef.current) {
          setShowHelpAlert(true);
          hasAlertShownRef.current = true;
        }
      }, 30000); // 30 seconds

      return () => {
        // Clear timer on unmount
        if (timerRef.current) {
          clearTimeout(timerRef.current);
        }
      };
    }, [glassesModelName]);

    // Show help alert if showHelpAlert is true
    useEffect(() => {
      if (showHelpAlert) {
        Alert.alert(
          "Need Some Help?",
          `Having trouble pairing your ${glassesModelName}? Wanna see some tips?`,
          [
            {
              text: "Nah, I'm Good",
              style: "cancel",
              onPress: () => setShowHelpAlert(false)
            },
            {
              text: "Help Me!",
              onPress: () => {
                setShowTroubleshootingModal(true);
                setShowHelpAlert(false);
              }
            }
          ]
        );
      }
    }, [showHelpAlert, glassesModelName]);

    useEffect(() => {
      const unsubscribe = navigation.addListener('beforeRemove', (e) => {
        const actionType = e.data?.action?.type;
        if (actionType === 'GO_BACK' || actionType === 'POP') {
          bluetoothService.sendForgetSmartGlasses();
          bluetoothService.sendDisconnectWearable();
          e.preventDefault();
          navigation.navigate('SelectGlassesModelScreen');
        } else {
          console.log('Navigation triggered by', actionType, 'so skipping disconnect logic.');
        }
      });
    
      return unsubscribe;
    }, [navigation]);

<<<<<<< HEAD
  React.useEffect(() => {
    // If puck gets d/c'd here, return to home
    // TODO: iOS hack:
    // if (!status.core_info.puck_connected){
    //   console.log("RETURN HOME FROM PAIR SCREEN: DISCONNECTED FROM PUCK")
    //   navigation.navigate('Home');
    // }
    
    // If pairing successful, return to home
    if (status.core_info.puck_connected && status.glasses_info?.model_name) {
      console.log("RETURN HOME FROM PAIR SCREEN: GOT MODEL NAME: " + status.glasses_info?.model_name);
      navigation.navigate('Home');
    } else if (status.core_info.puck_connected && !status.glasses_info?.is_searching && !status.glasses_info?.model_name) {
      // Stopped searching but haven't found glasses... go back...
      
      // TODO: REENABLE? WHY DOES THIS GET TRIGGERED?
      // navigation.navigate('Home');
    }
  }, [status]);
=======
    useEffect(() => {
      // If pairing successful, return to home
      if (status.core_info.puck_connected && status.glasses_info?.model_name) {
        console.log("RETURN HOME FROM PAIR SCREEN: GOT MODEL NAME: " + status.glasses_info?.model_name);
        // Clear any pending timers when pairing succeeds
        if (timerRef.current) {
          clearTimeout(timerRef.current);
        }
        navigation.navigate('Home');
      }
    }, [status]);
>>>>>>> c113256c

    const getPairingGuide = (glassesModelName: string) => {
      switch (glassesModelName) {
        case 'Even Realities G1':
          return <EvenRealitiesG1PairingGuide isDarkTheme={isDarkTheme}/>;
        case 'Vuzix Z100':
          return <VuzixZ100PairingGuide isDarkTheme={isDarkTheme}/>;
        case 'Mentra Live':
          return <MentraLivePairingGuide isDarkTheme={isDarkTheme}/>;
        default:
          return <View />;
      }
    };

    return (
      <View style={[styles.container, isDarkTheme ? styles.darkBackground : styles.lightBackground]}>
        <ScrollView style={styles.scrollViewContainer}>
          <View style={styles.contentContainer}>
            <PairingDeviceInfo glassesModelName={glassesModelName} isDarkTheme={isDarkTheme} />
            {getPairingGuide(glassesModelName)}
            
            <TouchableOpacity 
              style={[styles.helpButton, { backgroundColor: isDarkTheme ? '#3b82f6' : '#007BFF' }]}
              onPress={() => setShowTroubleshootingModal(true)}
            >
              <Icon name="question-circle" size={16} color="#FFFFFF" style={styles.helpIcon} />
              <Text style={styles.helpButtonText}>Need Help Pairing?</Text>
            </TouchableOpacity>
          </View>
        </ScrollView>
        
        <GlassesTroubleshootingModal 
          isVisible={showTroubleshootingModal}
          onClose={() => setShowTroubleshootingModal(false)}
          glassesModelName={glassesModelName}
          isDarkTheme={isDarkTheme}
        />
      </View>
    );
};

export default GlassesPairingGuideScreen;

const styles = StyleSheet.create({
  container: {
    flex: 1,
    paddingHorizontal: 20,
  },
  scrollViewContainer: {
    flex: 1,
  },
  contentContainer: {
    alignItems: 'center',
    justifyContent: 'center',
  },
  text: {
    fontSize: 16,
    marginBottom: 10,
  },
  glassesImage: {
    width: 100,
    height: 60,
    resizeMode: 'contain',
    marginTop: 20,
  },
  darkBackground: {
    backgroundColor: '#1c1c1c',
  },
  lightBackground: {
    //backgroundColor: '#f9f9f9',
  },
  darkText: {
    color: '#FFFFFF',
  },
  lightText: {
    color: '#333333',
  },
  helpButton: {
    flexDirection: 'row',
    alignItems: 'center',
    justifyContent: 'center',
    paddingVertical: 12,
    paddingHorizontal: 20,
    borderRadius: 8,
    marginTop: 20,
    marginBottom: 30,
  },
  helpButtonText: {
    color: '#FFFFFF',
    fontSize: 16,
    fontWeight: '600',
    fontFamily: 'Montserrat-Regular',
  },
  helpIcon: {
    marginRight: 8,
  },
});
<|MERGE_RESOLUTION|>--- conflicted
+++ resolved
@@ -100,27 +100,6 @@
       return unsubscribe;
     }, [navigation]);
 
-<<<<<<< HEAD
-  React.useEffect(() => {
-    // If puck gets d/c'd here, return to home
-    // TODO: iOS hack:
-    // if (!status.core_info.puck_connected){
-    //   console.log("RETURN HOME FROM PAIR SCREEN: DISCONNECTED FROM PUCK")
-    //   navigation.navigate('Home');
-    // }
-    
-    // If pairing successful, return to home
-    if (status.core_info.puck_connected && status.glasses_info?.model_name) {
-      console.log("RETURN HOME FROM PAIR SCREEN: GOT MODEL NAME: " + status.glasses_info?.model_name);
-      navigation.navigate('Home');
-    } else if (status.core_info.puck_connected && !status.glasses_info?.is_searching && !status.glasses_info?.model_name) {
-      // Stopped searching but haven't found glasses... go back...
-      
-      // TODO: REENABLE? WHY DOES THIS GET TRIGGERED?
-      // navigation.navigate('Home');
-    }
-  }, [status]);
-=======
     useEffect(() => {
       // If pairing successful, return to home
       if (status.core_info.puck_connected && status.glasses_info?.model_name) {
@@ -132,7 +111,6 @@
         navigation.navigate('Home');
       }
     }, [status]);
->>>>>>> c113256c
 
     const getPairingGuide = (glassesModelName: string) => {
       switch (glassesModelName) {
