--- conflicted
+++ resolved
@@ -17,12 +17,9 @@
     void onRequestSingle(String dataType);
 
     void onMicrophoneStateChange(boolean isEnabled);
-<<<<<<< HEAD
 
     // New methods for explicit app started/stopped events
     void onAppStarted(String packageName);
     void onAppStopped(String packageName);
-=======
     void onSettingsUpdate(JSONObject settings);
->>>>>>> 65bcfa46
 }