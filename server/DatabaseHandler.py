--- conflicted
+++ resolved
@@ -163,15 +163,12 @@
                      "enable_agent_proactive_definer_images": True,
                      "should_update_settings": False,
                      "target_language": "Russian",
-<<<<<<< HEAD
                      "source_language": "English",
-=======
                      "transcribe_language": "English",
                      "dynamic_transcribe_language": "English", #the current dynamic transcribe language that we set momentarily
                      "use_dynamic_transcribe_language": False,
                      "is_having_language_learning_contextual_convo": False,
                      "current_mode": "Language Learning",
->>>>>>> 8281c8fb
                  },
                  "transcripts": [],
                  "ui_list": [],
