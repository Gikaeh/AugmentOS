from aiohttp import web
from aiohttp.web_response import Response
from pathlib import Path
import json
import os
from langchain.chat_models import ChatOpenAI
from langchain import PromptTemplate
from langchain.chains import RetrievalQA, LLMChain
from langchain.agents import initialize_agent, Tool, AgentType
from langchain.output_parsers import PydanticOutputParser
import tiktoken
from datetime import datetime
from ContextualSearchEngine import ContextualSearchEngine
import time
import threading
from DatabaseHandler import DatabaseHandler
from Modules.RelevanceFilter import RelevanceFilter
from server_config import server_port
import traceback
from constants import USE_GPU_FOR_INFERENCING

# multiprocessing
import multiprocessing
import logging
import logging.handlers

import pandas as pd

# CORS
import aiohttp_cors
from aiohttp import web

<<<<<<< HEAD
from agent_insights_process import agent_insights_processing_loop

dbHandler = DatabaseHandler()
relevanceFilter = RelevanceFilter(databaseHandler=dbHandler)

app = web.Application(client_max_size=1000000 * 32)
# store and retrieve short term memories. Stored as a list of memories.
app['buffer'] = dict()
# store and retrieve long term memories. Implemented as chromadb
app['memory'] = dict()
# store and retrieve notes. Stored as a list of memories.
app['notes'] = dict()

# lower max token decreases latency: https://platform.openai.com/docs/guides/production-best-practices/improving-latencies. On average, each token is 4 characters. We speak 150 wpm, average english word is 4.7 characters
# max_talk_time = 30  # seconds
# max_tokens = (((150 * (max_talk_time / 60)) * 4.7) / 4) * 2  # *2 for response

OPENAI_API_KEY = os.environ['OPENAI_API_KEY']
max_tokens = 1024
app['llm'] = ChatOpenAI(
    model_name="gpt-3.5-turbo-0613",
    temperature=0,
    openai_api_key=OPENAI_API_KEY,
    max_tokens=max_tokens,
)

=======
global dbHandler
global relevanceFilter
global app
imagePath = "images/cse"
>>>>>>> 1f399bdc
mostRecentIntermediateTranscript = dict()
intermediateMaxRate = 0 #.2 # Only take intermediates every n seconds

async def chat_handler(request):
    startTime = time.time()

    body = await request.json()
    isFinal = body.get('isFinal')
    text = body.get('text')
    timestamp = time.time() # Never use client's timestamp ### body.get('timestamp')
    userId = body.get('userId')

    # 400 if missing params
    if text is None or text == '':
        return web.Response(text='no text in request', status=400)
    if timestamp is None or timestamp == '':
        return web.Response(text='no timestamp in request', status=400)
    if userId is None or userId == '':
        return web.Response(text='no userId in request', status=400)

    # Save to database
    # & Debounce intermediate transcripts by only
    # accepting them every 200ms max
    if userId not in mostRecentIntermediateTranscript:
        mostRecentIntermediateTranscript[userId] = 0

    if isFinal or (timestamp - mostRecentIntermediateTranscript[userId] > intermediateMaxRate):
        #print('\n=== CHAT_HANDLER ===\n{}: {}, {}, {}'.format(
        #    "FINAL" if isFinal else "INTERMEDIATE", text, timestamp, userId))
        if isFinal:
            print('\n=== CHAT_HANDLER ===\n{}: {}, {}, {}'.format("FINAL", text, timestamp, userId))
        if not isFinal:
            mostRecentIntermediateTranscript[userId] = timestamp
        startSaveDbTime = time.time()
        dbHandler.saveTranscriptForUser(
            userId=userId, text=text, timestamp=timestamp, isFinal=isFinal)
        endSaveDbTime = time.time()
        #print("=== CHAT_HANDLER's save DB done in {} SECONDS ===".format(
        #    round(endSaveDbTime - startSaveDbTime, 2)))
    else:
        #print("DEBOUNCING TRANSCRIPT")
        response = ''

    endTime = time.time()
    #print("=== CHAT_HANDLER COMPLETED IN {} SECONDS ===".format(
    #    round(endTime - startTime, 2)))
    return web.Response(text=json.dumps({'success': True, 'message': "Got that chat, yo"}), status=200)


async def button_handler(request):
    body = await request.json()
    button_num = body.get('button_num')
    button_activity = body.get('button_activity')
    timestamp = body.get('timestamp')
    userId = body.get('userId')
    print('\n=== New Request ===\n', button_num,
          button_activity, timestamp, userId)

    # 400 if missing params
    if button_num is None or button_num == '':
        return web.Response(text='no button_num in request', status=400)
    if button_activity is None or button_activity == '':
        return web.Response(text='no button_activity in request', status=400)
    if timestamp is None or timestamp == '':
        return web.Response(text='no timestamp in request', status=400)
    if userId is None or userId == '':
        return web.Response(text='no userId in request', status=400)

    if button_activity:  # True if push down, false if button release
        # save event
        with open(f'./logs/{userId}_events.log', 'a+') as f:
            f.write(str({'text': "BUTTON_DOWN", 'timestamp': timestamp}) + '\n')

        return web.Response(text=json.dumps({'message': "button up activity detected"}), status=200)
    else:
        return web.Response(text=json.dumps({'message': "button up activity detected"}), status=200)


# run tools for subscribed users in background every n ms if there is fresh data to run on
def processing_loop():
    print("START PROCESSING LOOP")
    #lock = threading.Lock()

    dbHandler = DatabaseHandler(parentHandler=False)
    relevanceFilter = RelevanceFilter(databaseHandler=dbHandler)
    cse = ContextualSearchEngine(relevanceFilter=relevanceFilter, databaseHandler=dbHandler)

    #first, setup logging as this loop is a subprocess
#    worker_logger = multiprocessing.get_logger()
#    worker_logger.setLevel(logging.INFO)
#    handler = logging.handlers.QueueHandler(log_queue)
#    formatter = logging.Formatter('%(asctime)s - %(name)s - %(levelname)s - %(message)s')
#    handler.setFormatter(formatter)
#    worker_logger.addHandler(handler)
    
    #then run the main loop
    while True:
        if not dbHandler.ready:
            print("dbHandler not ready")
            time.sleep(0.1)
            continue
        #lock.acquire()

        try:
            pLoopStartTime = time.time()
            # Check for new transcripts
            newTranscripts = dbHandler.getRecentTranscriptsForAllUsers(
                combineTranscripts=True, deleteAfter=False)
            for transcript in newTranscripts:
                print("Run CSE with... userId: '{}' ... text: '{}'".format(
                    transcript['userId'], transcript['text']))
                cseStartTime = time.time()
                cseResponses = cse.contextual_search_engine(
                    transcript['userId'], transcript['text'])
                cseEndTime = time.time()
                print("=== CSE completed in {} seconds ===".format(
                    round(cseEndTime - cseStartTime, 2)))

                #filter responses with relevance filter, then save CSE results to the database
                cseResponsesFiltered = list()
                if cseResponses != None:
                    for res in cseResponses:
                        if res != {} and res != None:
                            if relevanceFilter.shouldRunForText(transcript['userId'], res['name']):
                                cseResponsesFiltered.append(res)
                    dbHandler.addCseResultsForUser(
                        transcript['userId'], cseResponsesFiltered)
        except Exception as e:
            cseResponses = None
            print("Exception in CSE...:")
            print(e)
            traceback.print_exc()
        finally:
            #lock.release()
            pLoopEndTime = time.time()
            # print("=== processing_loop completed in {} seconds overall ===".format(
            #     round(pLoopEndTime - pLoopStartTime, 2)))
        time.sleep(2.5)


async def ui_poll(request, minutes=0.5):
    # parse request
    body = await request.json()
    userId = body.get('userId')
    deviceId = body.get('deviceId')
    features = body.get('features')

    # 400 if missing params
    if userId is None or userId == '':
        return web.Response(text='no userId in request', status=400)
    if deviceId is None or deviceId == '':
        return web.Response(text='no deviceId in request', status=400)
    if features is None or features == '':
        return web.Response(text='no features in request', status=400)
    if "contextual_search_engine" not in features:
        return web.Response(text='contextual_search_engine not in features', status=400)

    resp = dict()

    # get CSE results
    cseResults = dbHandler.getCseResultsForUserDevice(
        userId=userId, deviceId=deviceId)

    if cseResults:
        print("server.py =================================CSERESULT")
        print(cseResults)

    # if cseResults != None and cseResults != []:
    #    print("\n=== CONTEXTUAL_SEARCH_ENGINE ===\n{}".format(cseResults))

    # send response
    if (cseResults) != []:
        resp["success"] = True
        resp["result"] = cseResults
    else:
        resp["success"] = False
    return web.Response(text=json.dumps(resp), status=200)


async def return_image(request):
    requestedImg = request.rel_url.query['img']
    print("Got image request for image: " + requestedImg)
    imgPath = Path(imagePath).joinpath(requestedImg)
    try:
        data = imgPath.read_bytes()
    except:
        print("Error reading requested image: " + requestedImg)
        data = Path('images/404-2.jpg').read_bytes()
    return Response(body=data, content_type="image/jpg")


async def upload_user_data(request):
    post_data = await request.post()

    user_file = post_data.get('custom-file')
    user_id = post_data.get('userId')

    if user_file and user_id:
        # Check if the file is a CSV file by looking at its content type
        if user_file.content_type != 'text/csv':
            return web.Response(text="Uploaded file is not a CSV", status=400)

        # Validate data
        try:
            df = pd.read_csv(user_file.file)
        except Exception:
            return web.Response(text="Bad data format", status=400)

#        if not cse.is_custom_data_valid(df):
#            return web.Response(text="Bad data format", status=400)
#
#        cse.upload_custom_user_data(user_id, df)

        return web.Response(text="Data processed successfully", status=200)
    else:
        return web.Response(text="Missing user file or user ID in the received data", status=400)


<<<<<<< HEAD
background_process = multiprocessing.Process(target=processing_loop)
background_process.start()

agent_background_process = multiprocessing.Process(target=agent_insights_processing_loop)
agent_background_process.start()

app.add_routes(
    [
        web.post('/chat', chat_handler),
        web.post('/button_event', button_handler),
        web.post('/ui_poll', ui_poll),
        web.post('/upload_userdata', upload_user_data),
        web.get('/image', return_image),
    ]
)

# setup and run web app
# CORS allow from all sources
cors = aiohttp_cors.setup(app, defaults={
    "*": aiohttp_cors.ResourceOptions(
        allow_credentials=True,
        expose_headers="*",
        allow_headers="*"
    )
})
for route in list(app.router.routes()):
    cors.add(route)

web.run_app(app, port=server_port)
background_process.join()
agent_background_process.join()
=======

#def worker_function(log_queue):
#    # Configure the logger within the worker function
#    worker_logger = multiprocessing.get_logger()
#    worker_logger.setLevel(logging.INFO)
#    handler = logging.handlers.QueueHandler(log_queue)
#    formatter = logging.Formatter('%(asctime)s - %(name)s - %(levelname)s - %(message)s')
#    handler.setFormatter(formatter)
#    worker_logger.addHandler(handler)
#
#    # This will log a message to the queue
#    worker_logger.info("This is a log message from a child process")
#    
#    # This will print a message to the queue
#    print("This is a print statement from a child process")

if __name__ == '__main__':
    dbHandler = DatabaseHandler()
    #start proccessing loop subprocess to process data as it comes in
    if USE_GPU_FOR_INFERENCING:
        multiprocessing.set_start_method('spawn')

    #log_queue = multiprocessing.Queue()
    cse_process = multiprocessing.Process(target=processing_loop)#, args=(cse,))
    cse_process.start()

    #start web server subprocess
    #server_process = multiprocessing.Process(target=start_server)
    #server_process.start()
    # setup and run web app
    # CORS allow from all sources
    app = web.Application(client_max_size=1000000 * 32)
    app.add_routes(
        [
            web.post('/chat', chat_handler),
            web.post('/button_event', button_handler),
            web.post('/ui_poll', ui_poll),
            web.post('/upload_userdata', upload_user_data),
            web.get('/image', return_image),
        ]
    )
    cors = aiohttp_cors.setup(app, defaults={
        "*": aiohttp_cors.ResourceOptions(
            allow_credentials=True,
            expose_headers="*",
            allow_headers="*"
        )
    })
    for route in list(app.router.routes()):
        cors.add(route)
    web.run_app(app, port=server_port)

    # Retrieve and process logs and print statements from the queue
#    while not log_queue.empty():
#        record = log_queue.get()
#        # Process log records in the main process
#        logger = logging.getLogger(record.name)
#        logger.handle(record)

    #server_process.join()
    cse_process.join()
>>>>>>> 1f399bdc
<|MERGE_RESOLUTION|>--- conflicted
+++ resolved
@@ -30,39 +30,13 @@
 import aiohttp_cors
 from aiohttp import web
 
-<<<<<<< HEAD
 from agent_insights_process import agent_insights_processing_loop
 
-dbHandler = DatabaseHandler()
-relevanceFilter = RelevanceFilter(databaseHandler=dbHandler)
-
-app = web.Application(client_max_size=1000000 * 32)
-# store and retrieve short term memories. Stored as a list of memories.
-app['buffer'] = dict()
-# store and retrieve long term memories. Implemented as chromadb
-app['memory'] = dict()
-# store and retrieve notes. Stored as a list of memories.
-app['notes'] = dict()
-
-# lower max token decreases latency: https://platform.openai.com/docs/guides/production-best-practices/improving-latencies. On average, each token is 4 characters. We speak 150 wpm, average english word is 4.7 characters
-# max_talk_time = 30  # seconds
-# max_tokens = (((150 * (max_talk_time / 60)) * 4.7) / 4) * 2  # *2 for response
-
-OPENAI_API_KEY = os.environ['OPENAI_API_KEY']
-max_tokens = 1024
-app['llm'] = ChatOpenAI(
-    model_name="gpt-3.5-turbo-0613",
-    temperature=0,
-    openai_api_key=OPENAI_API_KEY,
-    max_tokens=max_tokens,
-)
-
-=======
 global dbHandler
 global relevanceFilter
 global app
 imagePath = "images/cse"
->>>>>>> 1f399bdc
+
 mostRecentIntermediateTranscript = dict()
 intermediateMaxRate = 0 #.2 # Only take intermediates every n seconds
 
@@ -281,40 +255,6 @@
         return web.Response(text="Missing user file or user ID in the received data", status=400)
 
 
-<<<<<<< HEAD
-background_process = multiprocessing.Process(target=processing_loop)
-background_process.start()
-
-agent_background_process = multiprocessing.Process(target=agent_insights_processing_loop)
-agent_background_process.start()
-
-app.add_routes(
-    [
-        web.post('/chat', chat_handler),
-        web.post('/button_event', button_handler),
-        web.post('/ui_poll', ui_poll),
-        web.post('/upload_userdata', upload_user_data),
-        web.get('/image', return_image),
-    ]
-)
-
-# setup and run web app
-# CORS allow from all sources
-cors = aiohttp_cors.setup(app, defaults={
-    "*": aiohttp_cors.ResourceOptions(
-        allow_credentials=True,
-        expose_headers="*",
-        allow_headers="*"
-    )
-})
-for route in list(app.router.routes()):
-    cors.add(route)
-
-web.run_app(app, port=server_port)
-background_process.join()
-agent_background_process.join()
-=======
-
 #def worker_function(log_queue):
 #    # Configure the logger within the worker function
 #    worker_logger = multiprocessing.get_logger()
@@ -337,8 +277,12 @@
         multiprocessing.set_start_method('spawn')
 
     #log_queue = multiprocessing.Queue()
-    cse_process = multiprocessing.Process(target=processing_loop)#, args=(cse,))
+    cse_process = multiprocessing.Process(target=processing_loop)
     cse_process.start()
+
+    #start the agent process
+    agent_background_process = multiprocessing.Process(target=agent_insights_processing_loop)
+    agent_background_process.start()
 
     #start web server subprocess
     #server_process = multiprocessing.Process(target=start_server)
@@ -366,6 +310,10 @@
         cors.add(route)
     web.run_app(app, port=server_port)
 
+    #let processes finish and join
+    agent_background_process.join()
+    cse_process.join()
+
     # Retrieve and process logs and print statements from the queue
 #    while not log_queue.empty():
 #        record = log_queue.get()
@@ -373,6 +321,4 @@
 #        logger = logging.getLogger(record.name)
 #        logger.handle(record)
 
-    #server_process.join()
-    cse_process.join()
->>>>>>> 1f399bdc
+    #server_process.join()