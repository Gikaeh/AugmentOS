--- conflicted
+++ resolved
@@ -184,49 +184,13 @@
             vadBuffer.offer(sample);
         }
 
-<<<<<<< HEAD
-        //SENDING STUFF
-        // If currently speaking, send data live
-        if (bypassVadForDebugging) {
-            //Log.d(TAG, "Bypassing VAD for debugging.");
-            ServerComms.getInstance().sendAudioChunk(audioChunk);
-            return;
-        }
-
-        if (isSpeaking) {
-            ServerComms.getInstance().sendAudioChunk(audioChunk);
-        }
-    }
-
-    /**
-     * Called by external code to feed raw LC3 chunks
-     */
-    @Override
-    public void ingestLC3AudioChunk(byte[] LC3audioChunk) {
-//        // If currently speaking, send data live
-//        if (bypassVadForDebugging) {
-//            //Log.d(TAG, "Bypassing VAD for debugging.");
-//            ServerComms.getInstance().sendAudioChunk(LC3audioChunk);
-//            return;
-//        }
-//
-//        if (isSpeaking) {
-//            ServerComms.getInstance().sendAudioChunk(LC3audioChunk);
-//        }
-    }
-
-
-=======
-    /**
-     * Called by external code to feed raw LC3 chunks
-     */
-    @Override
-    public void ingestLC3AudioChunk(byte[] LC3audioChunk) {
+
+        //BUFFER STUFF
         // Add to rolling buffer regardless of VAD state
         synchronized (lc3RollingBuffer) {
             // Clone the data to ensure we have our own copy
-            byte[] copy = new byte[LC3audioChunk.length];
-            System.arraycopy(LC3audioChunk, 0, copy, 0, LC3audioChunk.length);
+            byte[] copy = new byte[audioChunk.length];
+            System.arraycopy(audioChunk, 0, copy, 0, audioChunk.length);
 
             lc3RollingBuffer.add(copy);
             while (lc3RollingBuffer.size() > LC3_BUFFER_MAX_SIZE) {
@@ -234,13 +198,22 @@
             }
         }
 
+
+        //SENDING STUFF
         // If bypassing VAD for debugging or currently speaking, send data live
         if (bypassVadForDebugging || isSpeaking) {
-            ServerComms.getInstance().sendAudioChunk(LC3audioChunk);
-        }
-    }
-
->>>>>>> 63defc3e
+            ServerComms.getInstance().sendAudioChunk(audioChunk);
+        }
+    }
+
+    /**
+     * Called by external code to feed raw LC3 chunks
+     */
+    @Override
+    public void ingestLC3AudioChunk(byte[] LC3audioChunk) {
+        //skip for now as not using LC3
+    }
+
     /**
      * Converts short[] -> byte[] (little-endian)
      */
