--- conflicted
+++ resolved
@@ -609,7 +609,6 @@
       command: 'delete_auth_secret_key',
     });
   }
-<<<<<<< HEAD
   
   async sendWifiCredentials(ssid: string, password: string) {
     return await this.sendData({
@@ -627,9 +626,7 @@
     });
   }
   
-=======
-
->>>>>>> 65bcfa46
+
   async stopService() {
     // Clean up any active listeners
     this.cleanup();
