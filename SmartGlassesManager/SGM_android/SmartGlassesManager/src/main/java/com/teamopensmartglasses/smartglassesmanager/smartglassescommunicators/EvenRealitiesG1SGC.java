package com.teamopensmartglasses.smartglassesmanager.smartglassescommunicators;

import android.bluetooth.BluetoothAdapter;
import android.bluetooth.BluetoothDevice;
import android.bluetooth.BluetoothGatt;
import android.bluetooth.BluetoothGattCallback;
import android.bluetooth.BluetoothGattCharacteristic;
import android.bluetooth.BluetoothGattDescriptor;
import android.bluetooth.BluetoothGattService;
import android.bluetooth.BluetoothProfile;
import android.content.BroadcastReceiver;
import android.content.Context;
import android.content.Intent;
import android.content.IntentFilter;
import android.content.SharedPreferences;
import android.graphics.Bitmap;
import android.os.BatteryManager;
import android.os.Handler;
import android.os.Looper;
import android.util.Log;

import java.io.IOException;
import java.io.InputStream;
import java.text.SimpleDateFormat;
import java.util.Date;
import java.util.Locale;
import java.util.concurrent.ConcurrentLinkedQueue;

//BMP
import java.util.ArrayList;
import java.util.List;
import java.util.zip.CRC32;
import java.nio.ByteBuffer;

import com.google.gson.Gson;
import com.teamopensmartglasses.smartglassesmanager.cpp.L3cCpp;
import com.teamopensmartglasses.smartglassesmanager.eventbusmessages.FoundGlassesBluetoothDeviceEvent;
import com.teamopensmartglasses.smartglassesmanager.supportedglasses.SmartGlassesDevice;

import org.greenrobot.eventbus.EventBus;
import org.json.JSONArray;
import org.json.JSONException;
import org.json.JSONObject;

import java.lang.reflect.Method;
import java.nio.ByteBuffer;
import java.nio.charset.StandardCharsets;
import java.util.ArrayList;
import java.util.Arrays;
import java.util.List;
import java.util.UUID;
import java.util.concurrent.Semaphore;
import java.util.regex.Matcher;
import java.util.regex.Pattern;

public class EvenRealitiesG1SGC extends SmartGlassesCommunicator {
    private static final String TAG = "WearableAi_EvenRealitiesG1SGC";
    public static final String SHARED_PREFS_NAME = "EvenRealitiesPrefs";
    public static final String LEFT_DEVICE_KEY = "SavedG1LeftName";
    public static final String RIGHT_DEVICE_KEY = "SavedG1RightName";


    private static final UUID UART_SERVICE_UUID = UUID.fromString("6E400001-B5A3-F393-E0A9-E50E24DCCA9E");
    private static final UUID UART_TX_CHAR_UUID = UUID.fromString("6E400002-B5A3-F393-E0A9-E50E24DCCA9E");
    private static final UUID UART_RX_CHAR_UUID = UUID.fromString("6E400003-B5A3-F393-E0A9-E50E24DCCA9E");
    private static final UUID CLIENT_CHARACTERISTIC_CONFIG_UUID = UUID.fromString("00002902-0000-1000-8000-00805f9b34fb");
    private static final String SAVED_G1_ID_KEY = "SAVED_G1_ID_KEY";

    private Context context;
    private BluetoothGatt leftGlassGatt;
    private BluetoothGatt rightGlassGatt;
    private BluetoothGattCharacteristic leftTxChar;
    private BluetoothGattCharacteristic rightTxChar;
    private BluetoothGattCharacteristic leftRxChar;
    private BluetoothGattCharacteristic rightRxChar;
    private final Handler handler = new Handler();
    private final Semaphore sendSemaphore = new Semaphore(1);
    private boolean isLeftConnected = false;
    private boolean isRightConnected = false;
    private int currentSeq = 0;
    private boolean stopper = false;
    private boolean debugStopper = false;

    private static final long DELAY_BETWEEN_SENDS_MS = 70;
    private static final long DELAY_BETWEEN_CHUNKS_SEND = 50;
    private static final long HEARTBEAT_INTERVAL_MS = 5000;

    //heartbeat sender
    private Handler heartbeatHandler = new Handler();
    private Runnable heartbeatRunnable;

    //white list sender
    private Handler whiteListHandler = new Handler();
    private boolean whiteListedAlready = false;

    //mic enable Handler
    private Handler micEnableHandler = new Handler();
    private boolean micEnabledAlready = false;

    //notification period sender
    private Handler notificationHandler = new Handler();
    private Runnable notificationRunnable;
    private boolean notifysStarted = false;
    private int notificationNum = 10;

    //text wall periodic sender
    private Handler textWallHandler = new Handler();
    private Runnable textWallRunnable;
    private boolean textWallsStarted = false;
    private int textWallNum = 10;

    //pairing logic
    private boolean isLeftPairing = false;
    private boolean isRightPairing = false;
    private boolean isLeftBonded = false;
    private boolean isRightBonded = false;
    private BluetoothDevice leftDevice = null;
    private BluetoothDevice rightDevice = null;
    private String preferredG1Id = null;
    private String pendingSavedG1LeftName = null;
    private String pendingSavedG1RightName = null;
    private String savedG1LeftName = null;
    private String savedG1RightName = null;
    private String preferredG1DeviceId = null;

    //handler to turn off screen
    Handler goHomeHandler;
    Runnable goHomeRunnable;

    //remember when we connected
    private long lastConnectionTimestamp = 0;
    private SmartGlassesDevice smartGlassesDevice;

    public EvenRealitiesG1SGC(Context context, SmartGlassesDevice smartGlassesDevice) {
        super();
        this.context = context;
        mConnectState = 0;
        loadPairedDeviceNames();
        goHomeHandler = new Handler();
        this.smartGlassesDevice = smartGlassesDevice;
        preferredG1DeviceId = getPreferredG1DeviceId(context);
    }

    private final BluetoothGattCallback leftGattCallback = createGattCallback("Left");
    private final BluetoothGattCallback rightGattCallback = createGattCallback("Right");

    private BluetoothGattCallback createGattCallback(String side) {
        return new BluetoothGattCallback() {
            @Override
            public void onConnectionStateChange(BluetoothGatt gatt, int status, int newState) {
                Log.d(TAG, "ConnectionStateChanged");
                if (newState == BluetoothProfile.STATE_CONNECTED) {
                    Log.d(TAG, side + " glass connected, discovering services...");
                    gatt.discoverServices();
                } else if (newState == BluetoothProfile.STATE_DISCONNECTED) {
                    if ("Left".equals(side)) isLeftConnected = false;
                    else isRightConnected = false;
                    updateConnectionState();
                    Log.d(TAG, side + " glass disconnected");
                }
            }

            @Override
            public void onServicesDiscovered(BluetoothGatt gatt, int status) {
                if (status == BluetoothGatt.GATT_SUCCESS) {

                    gatt.requestMtu(251); // Request a higher MTU size
                    Log.d(TAG, "Requested MTU size: 251");

                    BluetoothGattService uartService = gatt.getService(UART_SERVICE_UUID);

                    if (uartService != null) {
                        BluetoothGattCharacteristic txChar = uartService.getCharacteristic(UART_TX_CHAR_UUID);
                        BluetoothGattCharacteristic rxChar = uartService.getCharacteristic(UART_RX_CHAR_UUID);

                        if (txChar != null) {
                            if ("Left".equals(side)) leftTxChar = txChar;
                            else rightTxChar = txChar;
                            enableNotification(gatt, rxChar, side);
                            txChar.setWriteType(BluetoothGattCharacteristic.WRITE_TYPE_DEFAULT);
                            Log.d(TAG, side + " glass TX characteristic found");
                        }

                        if (rxChar != null) {

                            // Bond the device
                            if (gatt.getDevice().getBondState() != BluetoothDevice.BOND_BONDED) {
                                Log.d(TAG, "Creating bond with device: " + gatt.getDevice().getName());
                                gatt.getDevice().createBond();
                            } else {
                                Log.d(TAG, "Device already bonded: " + gatt.getDevice().getName());
                            }

                            if ("Left".equals(side)) leftRxChar = rxChar;
                            else rightRxChar = rxChar;
                            enableNotification(gatt, rxChar, side);
                            txChar.setWriteType(BluetoothGattCharacteristic.WRITE_TYPE_DEFAULT);
                            Log.d(TAG, side + " glass RX characteristic found");
                        }

                        // Request MTU size
                        gatt.requestMtu(251);
                        Log.d(TAG, "Requested MTU size: 251");

                        //no idea why but it's in the Even app - Cayden
//                        Log.d(TAG, "Sending 0xF4 Command");
//                        sendDataSequentially(new byte[] {(byte) 0xF4, (byte) 0x01});

                        //below has odd staggered times so they don't happen in sync
                        // Start MIC streaming
//                        setMicEnabled(true, 993); // Enable the MIC

                        //enable our AugmentOS notification key
                        sendWhiteListCommand(2038);

                        //start sending debug notifications
//                        startPeriodicNotifications(302);

                        //start sending debug notifications
//                        startPeriodicTextWall(302);

                        //start heartbeat
                        startHeartbeat(5000);
                    } else {
                        Log.e(TAG, side + " glass UART service not found");
                    }
                }
            }

            @Override
            public void onCharacteristicWrite(BluetoothGatt gatt, BluetoothGattCharacteristic characteristic, int status) {
                if (status == BluetoothGatt.GATT_SUCCESS) {
                    Log.d(TAG, side + " glass write successful");
                } else {
                    Log.e(TAG, side + " glass write failed with status: " + status);
                }
            }

            @Override
            public void onCharacteristicChanged(BluetoothGatt gatt, BluetoothGattCharacteristic characteristic) {
                new Handler(Looper.getMainLooper()).post(() -> {
                    if (characteristic.getUuid().equals(UART_RX_CHAR_UUID)) {
                        byte[] data = characteristic.getValue();
                        String deviceName = gatt.getDevice().getName();

                        // Handle MIC audio data
                        if (data.length > 0 && (data[0] & 0xFF) == 0xF1) {
                            int seq = data[1] & 0xFF; // Sequence number
                            byte[] audioData = Arrays.copyOfRange(data, 2, data.length); // Extract audio data
                            Log.d(TAG, "Audio data received. Seq: " + seq + ", Data: " + Arrays.toString(audioData) + ", from: " + deviceName);
                            // eg. LC3 to PCM
                            byte[] lc3 = Arrays.copyOfRange(audioData, 2, 202);
                            byte[] pcmData = L3cCpp.decodeLC3(lc3);
                            if (pcmData == null) {
                                throw new IllegalStateException("Failed to decode LC3 data");
                            }
                            Log.d(this.getClass().getSimpleName(), "============Lc3 data = " + Arrays.toString(lc3) + ", Pcm = " + Arrays.toString(pcmData));
                        }
                        // Only check head movements from the right sensor
                        else if (deviceName.contains("R_")) {
                            // Check for head down movement - initial F5 02 signal
                            if (data.length > 1 && (data[0] & 0xFF) == 0xF5 && (data[1] & 0xFF) == 0x02) {
                                Log.d(TAG, "HEAD UP MOVEMENT DETECTED");
                                showDashboard();
//                                displayTextWall("AugmentOS\t\tDashboard\nBy the boys:\n- cayden\n- Israelov\n- Nicobro");
//                                byte[] bmpData = loadBmpFromAssets();
//                                if (bmpData != null) {
//                                    displayBitmapImage(bmpData);
//                                } else {
//                                    Log.e(TAG, "Could not load BMP data");
//                                }
                            }
                            // Check for head up movement - initial F5 03 signal
                            else if (data.length > 1 && (data[0] & 0xFF) == 0xF5 && (data[1] & 0xFF) == 0x03) {
                                Log.d(TAG, "HEAD DOWN MOVEMENT DETECTED");
//                                clearBmpDisplay();
                                showHomeScreen();
                            }
                        }
                        // Handle other non-audio responses
                        else {
                            Log.d(TAG, "Received non-audio response: " + bytesToHex(data) + ", from: " + deviceName);
                        }

                        // Check if it's a heartbeat response
                        if (data.length > 0 && data[0] == 0x25) {
                            Log.d(TAG, "Heartbeat response received");
                        }
                    }
                });
            }

        };
    }

    private void enableNotification(BluetoothGatt gatt, BluetoothGattCharacteristic characteristic, String side) {
        gatt.setCharacteristicNotification(characteristic, true);
        BluetoothGattDescriptor descriptor = characteristic.getDescriptor(CLIENT_CHARACTERISTIC_CONFIG_UUID);
        if (descriptor != null) {
            descriptor.setValue(BluetoothGattDescriptor.ENABLE_NOTIFICATION_VALUE);
            boolean result = gatt.writeDescriptor(descriptor);
            if (result) {
                Log.d(TAG, side + " SIDE," + "Descriptor write successful for characteristic: " + characteristic.getUuid());
                if ("Left".equals(side)) isLeftConnected = true;
                else isRightConnected = true;
                updateConnectionState();
            } else {
                Log.e(TAG, side + " SIDE," + "Failed to write descriptor for characteristic: " + characteristic.getUuid());
            }
        } else {
            Log.e(TAG, side + " SIDE," + "Descriptor not found for characteristic: " + characteristic.getUuid());
        }
    }

    private void updateConnectionState() {
        if (isLeftConnected && isRightConnected) {
            mConnectState = 2;
            Log.d(TAG, "Both glasses connected");
            lastConnectionTimestamp = System.currentTimeMillis();
            connectionEvent(2);
        } else if (isLeftConnected || isRightConnected) {
            mConnectState = 1;
            Log.d(TAG, "One glass connected");
            connectionEvent(1);
        } else {
            mConnectState = 0;
            Log.d(TAG, "No glasses connected");
            connectionEvent(0);
        }
    }

    private final BroadcastReceiver bondingReceiver = new BroadcastReceiver() {
        @Override
        public void onReceive(Context context, Intent intent) {
            String action = intent.getAction();
            if (BluetoothDevice.ACTION_BOND_STATE_CHANGED.equals(action)) {
                BluetoothDevice device = intent.getParcelableExtra(BluetoothDevice.EXTRA_DEVICE);
                int bondState = intent.getIntExtra(BluetoothDevice.EXTRA_BOND_STATE, -1);

                if (bondState == BluetoothDevice.BOND_BONDED) {
                    Log.d(TAG, "Bonded with device: " + device.getName());
                    if (device.getName().contains("_L_")) {
                        isLeftBonded = true;
                        isLeftPairing = false;
                        pendingSavedG1LeftName = device.getName();
                    } else if (device.getName().contains("_R_")) {
                        isRightBonded = true;
                        isRightPairing = false;
                        pendingSavedG1RightName = device.getName();
                    }

                    // Restart scan for the next device
                    if (!isLeftBonded || !isRightBonded) {
                        // if (!(isLeftBonded && !isRightBonded)){// || !doPendingPairingIdsMatch()) {
                        Log.d(TAG, "Restarting scan to find remaining device...");
                        startScan(BluetoothAdapter.getDefaultAdapter());
                    } else if (isLeftBonded && isRightBonded && !doPendingPairingIdsMatch()) {
                        // We've connected to two different G1s...
                        // Let's unpair the right, try to pair to a different one
                        isRightBonded = false;
                        pendingSavedG1RightName = null;
                        Log.d(TAG, "Connected to two different G1s - retry right G1 arm");
                    } else {
                        Log.d(TAG, "Both devices bonded. Proceeding with connections...");
                        savedG1LeftName = pendingSavedG1LeftName;
                        savedG1RightName = pendingSavedG1RightName;
                        savePairedDeviceNames();
                        stopScan(BluetoothAdapter.getDefaultAdapter());
                        connectToGatt(leftDevice);
                        connectToGatt(rightDevice);
                    }
                } else if (bondState == BluetoothDevice.BOND_NONE) {
                    Log.d(TAG, "Bonding failed for device: " + device.getName());
                    if (device.getName().contains("_L_")) isLeftPairing = false;
                    if (device.getName().contains("_R_")) isRightPairing = false;

                    // Restart scanning to retry bonding
                    startScan(BluetoothAdapter.getDefaultAdapter());
                }
            }
        }
    };

    public boolean doPendingPairingIdsMatch() {
        String leftId = parsePairingIdFromDeviceName(pendingSavedG1LeftName);
        String rightId = parsePairingIdFromDeviceName(pendingSavedG1RightName);
        return leftId != null && leftId.equals(rightId);
    }
    public String parsePairingIdFromDeviceName(String input) {
        if (input == null || input.isEmpty()) return null;
        // Regular expression to match the number after "G1_"
        Pattern pattern = Pattern.compile("G1_(\\d+)_");
        Matcher matcher = pattern.matcher(input);

        if (matcher.find()) {
            return matcher.group(1); // Group 1 contains the number
        }
        return null; // Return null if no match is found
    }

    public static void savePreferredG1DeviceId(Context context, String deviceName){
            context.getSharedPreferences(SHARED_PREFS_NAME, Context.MODE_PRIVATE)
                    .edit()
                    .putString(SAVED_G1_ID_KEY, deviceName)
                    .apply();
    }

    public static String getPreferredG1DeviceId(Context context){
        SharedPreferences prefs = context.getSharedPreferences(SHARED_PREFS_NAME, Context.MODE_PRIVATE);
        return prefs.getString(SAVED_G1_ID_KEY, null);
    }

    private void savePairedDeviceNames() {
        if (savedG1LeftName != null && savedG1RightName != null) {
            context.getSharedPreferences(SHARED_PREFS_NAME, Context.MODE_PRIVATE)
                    .edit()
                    .putString(LEFT_DEVICE_KEY, savedG1LeftName)
                    .putString(RIGHT_DEVICE_KEY, savedG1RightName)
                    .apply();
            Log.d(TAG, "Saved paired device names: Left=" + savedG1LeftName + ", Right=" + savedG1RightName);
        }
    }

    private void loadPairedDeviceNames() {
        SharedPreferences prefs = context.getSharedPreferences(SHARED_PREFS_NAME, Context.MODE_PRIVATE);
        savedG1LeftName = prefs.getString(LEFT_DEVICE_KEY, null);
        savedG1RightName = prefs.getString(RIGHT_DEVICE_KEY, null);
        Log.d(TAG, "Loaded paired device names: Left=" + savedG1LeftName + ", Right=" + savedG1RightName);
    }

    public static void deleteEvenSharedPreferences(Context context) {
        savePreferredG1DeviceId(context, null);
        SharedPreferences prefs = context.getSharedPreferences(SHARED_PREFS_NAME, Context.MODE_PRIVATE);
        prefs.edit().clear().apply();
        Log.d(TAG, "Nuked EvenRealities SharedPreferences");
    }


    private void connectToGatt(BluetoothDevice device) {
        if (device.getName().contains("_L_") && leftGlassGatt == null) {
            Log.d(TAG, "Connect GATT to left side");
            leftGlassGatt = device.connectGatt(context, false, leftGattCallback);
        } else if (device.getName().contains("_R_") && rightGlassGatt == null) {
            Log.d(TAG, "Connect GATT to right side");
            rightGlassGatt = device.connectGatt(context, false, rightGattCallback);
        } else {
            Log.d(TAG, "Tried to connect to incorrect device: " + device.getName());
        }
    }

    private BluetoothAdapter.LeScanCallback leScanCallback = (device, rssi, scanRecord) -> {
        String name = device.getName();

        //check if G1 arm
        if (name == null || !name.contains("Even G1_")) {
            return;
        }

<<<<<<< HEAD
        Log.d(TAG, "PREFERRED ID: " + preferredG1DeviceId);
       if (name == null || preferredG1DeviceId == null || !name.contains(preferredG1DeviceId)) {
            Log.d(TAG, "NOT PAIRED GLASSES");
=======
        //DEBUG check if ALEX's smart glasses
       if (name == null || !name.contains("91")) {
            Log.d(TAG, "NOT NICOLO'S GLASSES: " + name);
>>>>>>> 529a44d3
            return;
        }

        boolean isLeft = name.contains("_L_");

        // Check if it's the correct G1, IF we've previously paired a G1
        if ((savedG1LeftName != null && savedG1RightName != null)) {
            if(!(name.contains(savedG1LeftName) || name.contains(savedG1RightName))){
                // it is not either
                return;
            }
        }

        //figure out which G1 arm it is
        if (isLeft){
            leftDevice = device;
        } else{
            rightDevice = device;
        }

        //check if we've already bonded/paired
        int bondState = device.getBondState();
        if (bondState != BluetoothDevice.BOND_BONDED) {
            // Stop scan before initiating bond
            stopScan(BluetoothAdapter.getDefaultAdapter());

            if (isLeft && !isLeftPairing && !isLeftBonded) {
                Log.d(TAG, "Bonding with Left Glass...");
                isLeftPairing = true;
                bondDevice(device);
            } else if (!isLeft && !isRightPairing && !isRightBonded) {
                Log.d(TAG, "Bonding with Right Glass...");
                isRightPairing = true;
                bondDevice(device);
            }
        } else { //only runs if we've already setup the bond previously
            // Mark the device as bonded
            if (isLeft) isLeftBonded = true;
            if (!isLeft) isRightBonded = true;

            // Attempt GATT connection only after both sides are bonded
            if (isLeftBonded && isRightBonded) {
                Log.d(TAG, "Both sides bonded. Ready to connect to GATT.");
                stopScan(BluetoothAdapter.getDefaultAdapter());
                attemptGattConnection(leftDevice);
                attemptGattConnection(rightDevice);
            }
        }
    };

    @Override
    public void connectToSmartGlasses() {
        BluetoothAdapter bluetoothAdapter = BluetoothAdapter.getDefaultAdapter();

        // Register bonding receiver
        IntentFilter filter = new IntentFilter(BluetoothDevice.ACTION_BOND_STATE_CHANGED);
        context.registerReceiver(bondingReceiver, filter);

        // Start scanning for devices
        startScan(bluetoothAdapter);
    }

    private void startScan(BluetoothAdapter bluetoothAdapter) {
        bluetoothAdapter.startLeScan(leScanCallback);
        Log.d(TAG, "Started scanning for devices...");
        handler.postDelayed(() -> stopScan(bluetoothAdapter), 60000); // Stop scan after 60 seconds
    }

    private void stopScan(BluetoothAdapter bluetoothAdapter) {
        bluetoothAdapter.stopLeScan(leScanCallback);
        Log.d(TAG, "Stopped scanning for devices");
    }

    private void bondDevice(BluetoothDevice device) {
        try {
            Log.d(TAG, "Attempting to bond with device: " + device.getName());
            Method method = device.getClass().getMethod("createBond");
            method.invoke(device);
        } catch (Exception e) {
            Log.e(TAG, "Bonding failed: " + e.getMessage());
        }
    }

    private void attemptGattConnection(BluetoothDevice device) {
        if (!isLeftBonded || !isRightBonded) {
            Log.d(TAG, "Cannot connect to GATT: Both devices are not bonded yet");
            return;
        }

        if (device.getName().contains("_L_") && leftGlassGatt == null) {
            Log.d(TAG, "Connecting to GATT for Left Glass...");
            leftGlassGatt = device.connectGatt(context, false, leftGattCallback);
            isLeftConnected = true;
        } else if (device.getName().contains("_R_") && rightGlassGatt == null) {
            Log.d(TAG, "Connecting to GATT for Right Glass...");
            rightGlassGatt = device.connectGatt(context, false, rightGattCallback);
            isRightConnected = true;
        }
    }

    private byte[] createTextPackage(String text, int currentPage, int totalPages, int screenStatus) {
        byte[] textBytes = text.getBytes();
        ByteBuffer buffer = ByteBuffer.allocate(9 + textBytes.length);
        buffer.put((byte) 0x4E);
        buffer.put((byte) (currentSeq++ & 0xFF));
        buffer.put((byte) 1);
        buffer.put((byte) 0);
        buffer.put((byte) screenStatus);
        buffer.put((byte) 0);
        buffer.put((byte) 0);
        buffer.put((byte) currentPage);
        buffer.put((byte) totalPages);
        buffer.put(textBytes);

        return buffer.array();
    }

    private void sendDataSequentially(byte[] data) {
        sendDataSequentially(data, false);
    }

//    private void sendDataSequentially(byte[] data, boolean onlyLeft) {
//        if (stopper) return;
//        stopper = true;
//
//        new Thread(() -> {
//            try {
//                if (leftGlassGatt != null && leftTxChar != null) {
//                    leftTxChar.setValue(data);
//                    leftGlassGatt.writeCharacteristic(leftTxChar);
//                    Thread.sleep(DELAY_BETWEEN_SENDS_MS);
//                }
//
//                if (!onlyLeft && rightGlassGatt != null && rightTxChar != null) {
//                    rightTxChar.setValue(data);
//                    rightGlassGatt.writeCharacteristic(rightTxChar);
//                    Thread.sleep(DELAY_BETWEEN_SENDS_MS);
//                }
//                stopper = false;
//            } catch (InterruptedException e) {
//                Log.e(TAG, "Error sending data: " + e.getMessage());
//            }
//        }).start();
//    }

    // Data class to represent a send request
    private static class SendRequest {
        final byte[] data;
        final boolean onlyLeft;

        SendRequest(byte[] data, boolean onlyLeft) {
            this.data = data;
            this.onlyLeft = onlyLeft;
        }
    }

    // Queue to hold pending requests
    private final ConcurrentLinkedQueue<SendRequest> sendQueue = new ConcurrentLinkedQueue<>();
    private volatile boolean isWorkerRunning = false;

    // Non-blocking function to add new send request
    private void sendDataSequentially(byte[] data, boolean onlyLeft) {
        sendQueue.offer(new SendRequest(data, onlyLeft));
        startWorkerIfNeeded();
    }

    // Start the worker thread if it's not already running
    private synchronized void startWorkerIfNeeded() {
        if (!isWorkerRunning) {
            isWorkerRunning = true;
            new Thread(this::processQueue).start();
        }
    }

    private static final long INITIAL_CONNECTION_DELAY_MS = 300; // Adjust this value as needed

    private void processQueue() {
        while (true) {
            SendRequest request = sendQueue.poll();
            if (request == null) {
                isWorkerRunning = false;
                break;
            }

            try {
                // Check if we need to wait after initial connection
                long timeSinceConnection = System.currentTimeMillis() - lastConnectionTimestamp;
                if (timeSinceConnection < INITIAL_CONNECTION_DELAY_MS) {
                    Thread.sleep(INITIAL_CONNECTION_DELAY_MS - timeSinceConnection);
                }

                // Send to left glass if available
                if (leftGlassGatt != null && leftTxChar != null) {
                    leftTxChar.setValue(request.data);
                    leftGlassGatt.writeCharacteristic(leftTxChar);
                    Thread.sleep(DELAY_BETWEEN_SENDS_MS);
                }

                // Send to right glass if needed and available
                if (!request.onlyLeft && rightGlassGatt != null && rightTxChar != null) {
                    rightTxChar.setValue(request.data);
                    rightGlassGatt.writeCharacteristic(rightTxChar);
                    Thread.sleep(DELAY_BETWEEN_SENDS_MS);
                }
            } catch (InterruptedException e) {
                Log.e(TAG, "Error sending data: " + e.getMessage());
                // Optionally re-add the failed request to the queue
                // sendQueue.offer(request);
            }
        }
    }

//    @Override
//    public void displayReferenceCardSimple(String title, String body, int lingerTimeMs) {
//        displayReferenceCardSimple(title, body, lingerTimeMs);
//    }

    private static final int NOTIFICATION = 0x4B; // Notification command
    private String createNotificationJson(String appIdentifier, String title, String subtitle, String message) {
        long currentTime = System.currentTimeMillis() / 1000L; // Unix timestamp in seconds
        String currentDate = new java.text.SimpleDateFormat("yyyy-MM-dd HH:mm:ss").format(new java.util.Date()); // Date format for 'date' field

        NCSNotification ncsNotification = new NCSNotification(
                notificationNum++,  // Increment sequence ID for uniqueness
                1,             // type (e.g., 1 = notification type)
                appIdentifier,
                title,
                subtitle,
                message,
                (int) currentTime,  // Cast long to int to match Python
                currentDate,        // Add the current date to the notification
                "AugmentOS" // display_name
        );

        Notification notification = new Notification(ncsNotification, "Add");

        Gson gson = new Gson();
        return gson.toJson(notification);
    }


    class Notification {
        NCSNotification ncs_notification;
        String type;

        public Notification() {
            // Default constructor
        }

        public Notification(NCSNotification ncs_notification, String type) {
            this.ncs_notification = ncs_notification;
            this.type = type;
        }
    }

    class NCSNotification {
        int msg_id;
        int type;
        String app_identifier;
        String title;
        String subtitle;
        String message;
        int time_s;  // Changed from long to int for consistency
        String date; // Added to match Python's date field
        String display_name;

        public NCSNotification(int msg_id, int type, String app_identifier, String title, String subtitle, String message, int time_s, String date, String display_name) {
            this.msg_id = msg_id;
            this.type = type;
            this.app_identifier = app_identifier;
            this.title = title;
            this.subtitle = subtitle;
            this.message = message;
            this.time_s = time_s;
            this.date = date; // Initialize the date field
            this.display_name = display_name;
        }
    }




    private List<byte[]> createNotificationChunks(String json) {
        final int MAX_CHUNK_SIZE = 176; // 180 - 4 header bytes
        byte[] jsonBytes = json.getBytes(StandardCharsets.UTF_8);
        int totalChunks = (int) Math.ceil((double) jsonBytes.length / MAX_CHUNK_SIZE);

        List<byte[]> chunks = new ArrayList<>();
        for (int i = 0; i < totalChunks; i++) {
            int start = i * MAX_CHUNK_SIZE;
            int end = Math.min(start + MAX_CHUNK_SIZE, jsonBytes.length);
            byte[] payloadChunk = Arrays.copyOfRange(jsonBytes, start, end);

            // Create the header
            byte[] header = new byte[] {
                    (byte) NOTIFICATION,
                    0x00, // notify_id (can be updated as needed)
                    (byte) totalChunks,
                    (byte) i
            };

            // Combine header and payload
            ByteBuffer chunk = ByteBuffer.allocate(header.length + payloadChunk.length);
            chunk.put(header);
            chunk.put(payloadChunk);

            chunks.add(chunk.array());
        }

        return chunks;
    }

    @Override
    public void displayReferenceCardSimple(String title, String body, int lingerTime) {
        if (!isConnected()) {
            Log.d(TAG, "Not connected to glasses");
            return;
        }

        List<byte[]> chunks = createTextWallChunks(title + "\n\n" + body);
        sendChunks(chunks);
        Log.d(TAG, "Send simple reference card");

        homeScreenInNSeconds(lingerTime);
    }

    @Override
    public void destroy() {
        Log.d(TAG, "EvenRealitiesG1SGC ONDESTROY");
        //disable the microphone
        setMicEnabled(false, 0);

        //stop sending heartbeat
        stopHeartbeat();

        // Stop periodic notifications
        stopPeriodicNotifications();

        // Stop periodic text wall
//        stopPeriodicNotifications();

        if (leftGlassGatt != null) {
            leftGlassGatt.disconnect();
            leftGlassGatt.close();
            leftGlassGatt = null;
        }
        if (rightGlassGatt != null) {
            rightGlassGatt.disconnect();
            rightGlassGatt.close();
            rightGlassGatt = null;
        }

        if (bondingReceiver != null) {
            context.unregisterReceiver(bondingReceiver);
        }

        stopScan(BluetoothAdapter.getDefaultAdapter());

        if (handler != null)
            handler.removeCallbacksAndMessages(null);
        if (heartbeatHandler != null)
            heartbeatHandler.removeCallbacks(heartbeatRunnable);
        if (whiteListHandler != null)
            whiteListHandler.removeCallbacksAndMessages(null);
        if (micEnableHandler != null)
            micEnableHandler.removeCallbacksAndMessages(null);
        if (notificationHandler != null)
            notificationHandler.removeCallbacks(notificationRunnable);
        if (textWallHandler != null)
            textWallHandler.removeCallbacks(textWallRunnable);
        if (goHomeHandler != null)
            goHomeHandler.removeCallbacks(goHomeRunnable);
    }


    @Override
    public boolean isConnected() {
        return mConnectState == 2;
    }

    // Remaining methods
    @Override
    public void displayCenteredText(String text) {}

    @Override
    public void showNaturalLanguageCommandScreen(String prompt, String naturalLanguageInput) {}

    @Override
    public void updateNaturalLanguageCommandScreen(String naturalLanguageArgs) {}

    @Override
    public void scrollingTextViewIntermediateText(String text) {}

    @Override
    public void scrollingTextViewFinalText(String text) {}

    @Override
    public void stopScrollingTextViewMode() {}

    @Override
    public void displayPromptView(String title, String[] options) {}

    @Override
    public void displayTextLine(String text) {}

    @Override
    public void displayBitmap(Bitmap bmp) {}

    public void blankScreen() {}

    public void displayDoubleTextWall(String textTop, String textBottom) {
        List<byte[]> chunks = createTextWallChunks(textTop + "\n\n" + textBottom);
        sendChunks(chunks);
        Log.d(TAG, "Send double text wall");
    }

    public void showHomeScreen() {
        Log.d(TAG, "EVEN SHOWING HOME SCREEN");
        displayTextWall(" ");
    }

    @Override
    public void setFontSize(SmartGlassesFontSize fontSize) {}

    public void displayRowsCard(String[] rowStrings) {}

    public void displayBulletList(String title, String[] bullets) {}

    public void displayReferenceCardImage(String title, String body, String imgUrl) {}

    public void displayTextWall(String a) {
        goHomeHandler.removeCallbacksAndMessages(goHomeRunnable);
        goHomeHandler.removeCallbacksAndMessages(null);
        List<byte[]> chunks = createTextWallChunks(a);
        sendChunks(chunks);
        Log.d(TAG, "Sent text wall");
    }

    public void setFontSizes() {}

    // Heartbeat methods
    private byte[] constructHeartbeat() {
        ByteBuffer buffer = ByteBuffer.allocate(6);
        buffer.put((byte) 0x25);
        buffer.put((byte) 6);
        buffer.put((byte) (currentSeq & 0xFF));
        buffer.put((byte) 0x00);
        buffer.put((byte) 0x04);
        buffer.put((byte) (currentSeq++ & 0xFF));
        return buffer.array();
    }

    private void startHeartbeat(int delay) {
        heartbeatRunnable = new Runnable() {
            @Override
            public void run() {
                sendHeartbeat();
                heartbeatHandler.postDelayed(this, HEARTBEAT_INTERVAL_MS);
            }
        };
        heartbeatHandler.postDelayed(heartbeatRunnable, delay);
    }

    @Override
    public void findCompatibleDeviceNames() {
        BluetoothAdapter bluetoothAdapter = BluetoothAdapter.getDefaultAdapter();
        List<String> foundDeviceNames = new ArrayList<>();

        BluetoothAdapter.LeScanCallback tempLeScanCallback = (device, rssi, scanRecord) -> {
            String name = device.getName();
            if (name != null && name.contains("Even G1_") && name.contains("_L_")) {
                synchronized (foundDeviceNames) {
                    if (!foundDeviceNames.contains(name)) {
                        foundDeviceNames.add(name);
                        Log.d(TAG, "Found smart glasses: " + name);
                        String adjustedName = parsePairingIdFromDeviceName(name);
                        EventBus.getDefault().post(new FoundGlassesBluetoothDeviceEvent(smartGlassesDevice.deviceModelName, adjustedName));
                    }
                }
            }
        };

        // Start scanning
        bluetoothAdapter.startLeScan(tempLeScanCallback);
        Log.d(TAG, "Started scanning for smart glasses...");

        // Stop scanning after a delay (e.g., 10 seconds)
        Handler tempHandler = new Handler(Looper.getMainLooper());
        tempHandler.postDelayed(() -> {
            bluetoothAdapter.stopLeScan(tempLeScanCallback);
            Log.d(TAG, "Stopped scanning for smart glasses.");
        }, 10000); // Adjust the timeout as needed (10 seconds here)
    }



    private void sendWhiteListCommand(int delay) {
        if (whiteListedAlready){
            return;
        }
        whiteListedAlready = true;

        Log.d(TAG, "Sending whitelist command");
        whiteListHandler.postDelayed(new Runnable() {
            @Override
            public void run() {
                List<byte[]> chunks = getWhitelistChunks();
                for (byte[] chunk : chunks) {
                    Log.d(TAG, "Sending this chunk for white list:" + bytesToUtf8(chunk));
                    sendDataSequentially(chunk, false);

                    // Sleep for 100 milliseconds between sending each chunk
                    try {
                        Thread.sleep(150);
                    } catch (InterruptedException e) {
                        e.printStackTrace();
                    }
                }
            }
        }, delay);
    }

    private void stopHeartbeat() {
        if (heartbeatHandler != null) {
            heartbeatHandler.removeCallbacksAndMessages(null);
            heartbeatHandler.removeCallbacksAndMessages(heartbeatRunnable);
            heartbeatHandler = null;
        }
    }

    private void sendHeartbeat() {
        byte[] heartbeatPacket = constructHeartbeat();
        Log.d(TAG, "Sending heartbeat: " + bytesToHex(heartbeatPacket));

        sendDataSequentially(heartbeatPacket, false);

//        new Thread(() -> {
//            try {
//                if (leftGlassGatt != null && leftTxChar != null) {
//                    leftTxChar.setValue(heartbeatPacket);
//                    leftGlassGatt.writeCharacteristic(leftTxChar);
//                }
//                if (rightGlassGatt != null && rightTxChar != null) {
//                    rightTxChar.setValue(heartbeatPacket);
//                    rightGlassGatt.writeCharacteristic(rightTxChar);
//                }
//            } catch (Exception e) {
//                Log.e(TAG, "Error sending heartbeat: " + e.getMessage());
//            }
//        }).start();
    }

    private static String bytesToHex(byte[] bytes) {
        StringBuilder sb = new StringBuilder();
        for (byte b : bytes) {
            sb.append(String.format("%02X ", b));
        }
        return sb.toString().trim();
    }

    //microphone stuff
    public void setMicEnabled(boolean enable, int delay) {
        micEnableHandler.postDelayed(new Runnable() {
            @Override
            public void run() {
                if (!isConnected()) {
                    Log.d(TAG, "Tryna start mic: Not connected to glasses");
                    return;
                }

                byte command = 0x0E; // Command for MIC control
                byte enableByte = (byte) (enable ? 1 : 0); // 1 to enable, 0 to disable

                ByteBuffer buffer = ByteBuffer.allocate(2);
                buffer.put(command);
                buffer.put(enableByte);

                sendDataSequentially(buffer.array());
                Log.d(TAG, "Sent MIC command: " + bytesToHex(buffer.array()));
            }
        }, delay);
    }

    //notifications
    private void startPeriodicNotifications(int delay) {
        if (notifysStarted){
            return;
        }
        notifysStarted = true;

        notificationRunnable = new Runnable() {
            @Override
            public void run() {
                // Send notification
                sendPeriodicNotification();

                // Schedule the next notification
                notificationHandler.postDelayed(this, 12000);
            }
        };

        // Start the first notification after 5 seconds
        notificationHandler.postDelayed(notificationRunnable, delay);
    }

    private void sendPeriodicNotification() {
        if (!isConnected()) {
            Log.d(TAG, "Cannot send notification: Not connected to glasses");
            return;
        }

        // Example notification data (replace with your actual data)
//        String json = createNotificationJson("com.augment.os", "QuestionAnswerer", "How much caffeine in dark chocolate?", "25 to 50 grams per piece");
        String json = createNotificationJson("com.augment.os", "QuestionAnswerer", "How much caffeine in dark chocolate?", "25 to 50 grams per piece");
        Log.d(TAG, "the JSON to send: " + json);
        List<byte[]> chunks = createNotificationChunks(json);
//        Log.d(TAG, "THE CHUNKS:");
//        Log.d(TAG, chunks.get(0).toString());
//        Log.d(TAG, chunks.get(1).toString());
        for (byte[] chunk : chunks) {
            Log.d(TAG, "Sent chunk to glasses: " + bytesToUtf8(chunk));
        }

        // Send each chunk with a short sleep between each send
        for (byte[] chunk : chunks) {
            sendDataSequentially(chunk);

            // Sleep for 100 milliseconds between sending each chunk
            try {
                Thread.sleep(150);
            } catch (InterruptedException e) {
                e.printStackTrace();
            }
        }

        Log.d(TAG, "Sent periodic notification");
    }

    //text wall debug
    private void startPeriodicTextWall(int delay) {
        if (textWallsStarted){
            return;
        }
        textWallsStarted = true;

        textWallRunnable = new Runnable() {
            @Override
            public void run() {
                // Send notification
                sendPeriodicTextWall();

                // Schedule the next notification
                textWallHandler.postDelayed(this, 12000);
            }
        };

        // Start the first text wall send after 5 seconds
        textWallHandler.postDelayed(textWallRunnable, delay);
    }

    // Constants for text wall display
    private static final int TEXT_COMMAND = 0x4E;  // Text command
    private static final int DISPLAY_WIDTH = 688;  // Display width in pixels
    private static final int FONT_SIZE = 21;      // Font size
    private static final int LINES_PER_SCREEN = 7; // Lines per screen
    private static final int MAX_CHUNK_SIZE = 176; // Maximum chunk size for BLE packets

    private int textSeqNum = 0; // Sequence number for text packets

    private List<byte[]> createTextWallChunks(String text) {
        // Split text into lines based on display width and font size
        List<String> lines = splitIntoLines(text);

        // Calculate total pages
        int totalPages = (int) Math.ceil((double) lines.size() / LINES_PER_SCREEN);
        List<byte[]> allChunks = new ArrayList<>();

        // Process each page
        for (int page = 0; page < totalPages; page++) {
            // Get lines for current page
            int startLine = page * LINES_PER_SCREEN;
            int endLine = Math.min(startLine + LINES_PER_SCREEN, lines.size());
            List<String> pageLines = lines.subList(startLine, endLine);

            // Combine lines for this page
            StringBuilder pageText = new StringBuilder();
            for (String line : pageLines) {
                Log.d(TAG, "LINE: " + line);
                pageText.append(line).append("\n");
            }
            Log.d(TAG, "PAGE TEXT: " + pageText);

            byte[] textBytes = pageText.toString().getBytes(StandardCharsets.UTF_8);
            int totalChunks = (int) Math.ceil((double) textBytes.length / MAX_CHUNK_SIZE);

            // Create chunks for this page
            for (int i = 0; i < totalChunks; i++) {
                int start = i * MAX_CHUNK_SIZE;
                int end = Math.min(start + MAX_CHUNK_SIZE, textBytes.length);
                byte[] payloadChunk = Arrays.copyOfRange(textBytes, start, end);

                // Create header with protocol specifications
                byte screenStatus = 0x71; // New content (0x01) + Text Show (0x70)
                byte[] header = new byte[] {
                        (byte) TEXT_COMMAND,    // Command type
                        (byte) textSeqNum,      // Sequence number
                        (byte) totalChunks,     // Total packages
                        (byte) i,               // Current package number
                        screenStatus,           // Screen status
                        0x00,                   // new_char_pos0 (high)
                        0x00,                   // new_char_pos1 (low)
                        (byte) page,            // Current page number
                        (byte) totalPages       // Max page number
                };

                // Combine header and payload
                ByteBuffer chunk = ByteBuffer.allocate(header.length + payloadChunk.length);
                chunk.put(header);
                chunk.put(payloadChunk);

                allChunks.add(chunk.array());
            }

            // Increment sequence number for next page
            textSeqNum = (textSeqNum + 1) % 256;
        }

        Log.d(TAG, "TOTAL PAGES: " + totalPages);

        return allChunks;
    }

    private List<String> splitIntoLines(String text) {
        // Replace specific symbols
        text = text.replace("⬆", "^").replace("⟶", "-");

        // Handle the specific case of " " (single space)
        if (" ".equals(text)) {
            List<String> lines = new ArrayList<>();
            lines.add(" "); // Add a single space as a line
            return lines;
        }

        List<String> lines = new ArrayList<>();
        String[] rawLines = text.split("\n"); // Split by newlines first
        float fontDivider = 2.0f;
        int charsPerLine = Math.round(DISPLAY_WIDTH / (FONT_SIZE / fontDivider)); // Rough estimate

        for (String rawLine : rawLines) {
            if (rawLine.isEmpty()) {
                // Add an empty line for \n
                lines.add("");
                continue;
            }

            StringBuilder currentLine = new StringBuilder();

            // Process the line character by character to preserve spaces
            for (int i = 0; i < rawLine.length(); i++) {
                char currentChar = rawLine.charAt(i);

                // Check if adding this character exceeds the character limit
                if (currentLine.length() + 1 > charsPerLine) {
                    lines.add(currentLine.toString());
                    currentLine = new StringBuilder(); // Start a new line
                }

                currentLine.append(currentChar); // Add the character to the current line
            }

            // Add the remaining text in the current line
            if (currentLine.length() > 0) {
                lines.add(currentLine.toString());
            }
        }

        return lines;
    }

    private void sendPeriodicTextWall() {
        if (!isConnected()) {
            Log.d(TAG, "Cannot send text wall: Not connected to glasses");
            return;
        }

        Log.d(TAG, "^^^^^^^^^^^^^ SENDING DEBUG TEXT WALL");

        // Example text wall content - replace with your actual text content
        String sampleText = "This is an example of a text wall that will be displayed on the glasses. " +
                "It demonstrates how text can be split into multiple pages and displayed sequentially. " +
                "Each page contains multiple lines, and each line is carefully formatted to fit the display width. " +
                "The text continues across multiple pages, showing how longer content can be handled effectively.";

        List<byte[]> chunks = createTextWallChunks(sampleText);

        // Send each chunk with a delay between sends
        for (byte[] chunk : chunks) {
            sendDataSequentially(chunk);

            try {
                Thread.sleep(150); // 150ms delay between chunks
            } catch (InterruptedException e) {
                e.printStackTrace();
            }
        }

        Log.d(TAG, "Sent text wall");
    }

    private static String bytesToUtf8(byte[] bytes) {
        return new String(bytes, StandardCharsets.UTF_8);
    }

    private void stopPeriodicNotifications() {
        if (notificationHandler != null && notificationRunnable != null) {
            notificationHandler.removeCallbacks(notificationRunnable);
            Log.d(TAG, "Stopped periodic notifications");
        }
    }

    // handle white list stuff
    private static final int WHITELIST_CMD = 0x04; // Command ID for whitelist
    public List<byte[]> getWhitelistChunks() {
        // Define the hardcoded whitelist JSON
        List<AppInfo> apps = new ArrayList<>();
        apps.add(new AppInfo("com.augment.os", "AugmentOS"));
        String whitelistJson = createWhitelistJson(apps);

        Log.d(TAG, "Creating chunks for hardcoded whitelist: " + whitelistJson);

        // Convert JSON to bytes and split into chunks
        return createWhitelistChunks(whitelistJson);
    }

    private String createWhitelistJson(List<AppInfo> apps) {
        JSONArray appList = new JSONArray();
        try {
            // Add each app to the list
            for (AppInfo app : apps) {
                JSONObject appJson = new JSONObject();
                appJson.put("id", app.getId());
                appJson.put("name", app.getName());
                appList.put(appJson);
            }

            JSONObject whitelistJson = new JSONObject();
            whitelistJson.put("calendar_enable", false);
            whitelistJson.put("call_enable", false);
            whitelistJson.put("msg_enable", false);
            whitelistJson.put("ios_mail_enable", false);

            JSONObject appObject = new JSONObject();
            appObject.put("list", appList);
            appObject.put("enable", true);

            whitelistJson.put("app", appObject);

            return whitelistJson.toString();
        } catch (JSONException e) {
            Log.e(TAG, "Error creating whitelist JSON: " + e.getMessage());
            return "{}";
        }
    }

    // Simple class to hold app info
    class AppInfo {
        private String id;
        private String name;

        public AppInfo(String id, String name) {
            this.id = id;
            this.name = name;
        }

        public String getId() { return id; }
        public String getName() { return name; }
    }

    // Helper function to split JSON into chunks
    private List<byte[]> createWhitelistChunks(String json) {
        final int MAX_CHUNK_SIZE = 180 - 4; // Reserve space for the header
        byte[] jsonBytes = json.getBytes(StandardCharsets.UTF_8);
        int totalChunks = (int) Math.ceil((double) jsonBytes.length / MAX_CHUNK_SIZE);

        List<byte[]> chunks = new ArrayList<>();
        for (int i = 0; i < totalChunks; i++) {
            int start = i * MAX_CHUNK_SIZE;
            int end = Math.min(start + MAX_CHUNK_SIZE, jsonBytes.length);
            byte[] payloadChunk = Arrays.copyOfRange(jsonBytes, start, end);

            // Create the header: [WHITELIST_CMD, total_chunks, chunk_index]
            byte[] header = new byte[] {
                    (byte) WHITELIST_CMD,  // Command ID
                    (byte) totalChunks,   // Total number of chunks
                    (byte) i              // Current chunk index
            };

            // Combine header and payload
            ByteBuffer buffer = ByteBuffer.allocate(header.length + payloadChunk.length);
            buffer.put(header);
            buffer.put(payloadChunk);

            chunks.add(buffer.array());
        }

        return chunks;
    }

    @Override
    public void displayCustomContent(String content){
        Log.d(TAG, "DISPLAY CUSTOM CONTENT");
    }

    private void sendChunks(List<byte[]> chunks){
        // Send each chunk with a delay between sends
        for (byte[] chunk : chunks) {
            sendDataSequentially(chunk);

//            try {
//                Thread.sleep(DELAY_BETWEEN_CHUNKS_SEND); // delay between chunks
//            } catch (InterruptedException e) {
//                e.printStackTrace();
//            }
        }
    }

    public int DEFAULT_CARD_SHOW_TIME = 6;
    public void homeScreenInNSeconds(int n){
        if (n == -1){
            return;
        }

        if (n == 0){
            n = DEFAULT_CARD_SHOW_TIME;
        }

        //disconnect after slight delay, so our above text gets a chance to show up
        goHomeHandler.removeCallbacksAndMessages(goHomeRunnable);
        goHomeHandler.removeCallbacksAndMessages(null);
        goHomeRunnable = new Runnable() {
            @Override
            public void run() {
                showHomeScreen();
            }};
        goHomeHandler.postDelayed(goHomeRunnable, n * 1000);
    }


    //BMP handling

    // Add these class variables
    private static final int BMP_CHUNK_SIZE = 194;
    private static final byte[] GLASSES_ADDRESS = new byte[]{0x00, 0x1c, 0x00, 0x00};
    private static final byte[] END_COMMAND = new byte[]{0x20, 0x0d, 0x0e};

    public void displayBitmapImage(byte[] bmpData) {
        Log.d(TAG, "Starting BMP display process");

        try {
            if (bmpData == null || bmpData.length == 0) {
                Log.e(TAG, "Invalid BMP data provided");
                return;
            }
            Log.d(TAG, "Processing BMP data, size: " + bmpData.length + " bytes");

            // Split into chunks and send
            List<byte[]> chunks = createBmpChunks(bmpData);
            Log.d(TAG, "Created " + chunks.size() + " chunks");

            // Send all chunks
            sendBmpChunks(chunks);

            // Send end command
            sendBmpEndCommand();

            // Calculate and send CRC
            sendBmpCRC(bmpData);

        } catch (Exception e) {
            Log.e(TAG, "Error in displayBitmapImage: " + e.getMessage());
        }
    }

    private List<byte[]> createBmpChunks(byte[] bmpData) {
        List<byte[]> chunks = new ArrayList<>();
        int totalChunks = (int) Math.ceil((double) bmpData.length / BMP_CHUNK_SIZE);
        Log.d(TAG, "Creating " + totalChunks + " chunks from " + bmpData.length + " bytes");

        for (int i = 0; i < totalChunks; i++) {
            int start = i * BMP_CHUNK_SIZE;
            int end = Math.min(start + BMP_CHUNK_SIZE, bmpData.length);
            byte[] chunk = Arrays.copyOfRange(bmpData, start, end);

            // First chunk needs address bytes
            if (i == 0) {
                byte[] headerWithAddress = new byte[2 + GLASSES_ADDRESS.length + chunk.length];
                headerWithAddress[0] = 0x15;  // Command
                headerWithAddress[1] = (byte)(i & 0xFF);  // Sequence
                System.arraycopy(GLASSES_ADDRESS, 0, headerWithAddress, 2, GLASSES_ADDRESS.length);
                System.arraycopy(chunk, 0, headerWithAddress, 6, chunk.length);
                chunks.add(headerWithAddress);
            } else {
                byte[] header = new byte[2 + chunk.length];
                header[0] = 0x15;  // Command
                header[1] = (byte)(i & 0xFF);  // Sequence
                System.arraycopy(chunk, 0, header, 2, chunk.length);
                chunks.add(header);
            }
        }
        return chunks;
    }

    private void sendBmpChunks(List<byte[]> chunks) {
        for (int i = 0; i < chunks.size(); i++) {
            byte[] chunk = chunks.get(i);
            Log.d(TAG, "Sending chunk " + i + " of " + chunks.size() + ", size: " + chunk.length);
            sendDataSequentially(chunk);

//            try {
//                Thread.sleep(25); // Small delay between chunks
//            } catch (InterruptedException e) {
//                Log.e(TAG, "Sleep interrupted: " + e.getMessage());
//            }
        }
    }

    private void sendBmpEndCommand() {
        Log.d(TAG, "Sending BMP end command");
        sendDataSequentially(END_COMMAND);

        try {
            Thread.sleep(100); // Give it time to process
        } catch (InterruptedException e) {
            Log.e(TAG, "Sleep interrupted: " + e.getMessage());
        }
    }

    private void sendBmpCRC(byte[] bmpData) {
        // Create data with address for CRC calculation
        byte[] dataWithAddress = new byte[GLASSES_ADDRESS.length + bmpData.length];
        System.arraycopy(GLASSES_ADDRESS, 0, dataWithAddress, 0, GLASSES_ADDRESS.length);
        System.arraycopy(bmpData, 0, dataWithAddress, GLASSES_ADDRESS.length, bmpData.length);

        // Calculate CRC32
        CRC32 crc = new CRC32();
        crc.update(dataWithAddress);
        long crcValue = crc.getValue();

        // Create CRC command packet
        byte[] crcCommand = new byte[5];
        crcCommand[0] = 0x16;  // CRC command
        crcCommand[1] = (byte)((crcValue >> 24) & 0xFF);
        crcCommand[2] = (byte)((crcValue >> 16) & 0xFF);
        crcCommand[3] = (byte)((crcValue >> 8) & 0xFF);
        crcCommand[4] = (byte)(crcValue & 0xFF);

        Log.d(TAG, "Sending CRC command, CRC value: " + Long.toHexString(crcValue));
        sendDataSequentially(crcCommand);
    }

    private byte[] loadBmpFromAssets() {
        try {
            try (InputStream is = context.getAssets().open("image_1.bmp")) {
                return is.readAllBytes();
            }
        } catch (IOException e) {
            Log.e(TAG, "Failed to load BMP from assets: " + e.getMessage());
            return null;
        }
    }

    public void clearBmpDisplay() {
        Log.d(TAG, "Clearing BMP display with EXIT command");
        byte[] exitCommand = new byte[]{0x18};
        sendDataSequentially(exitCommand);
    }

    private void showDashboard() {
        // Get current time and date
        SimpleDateFormat timeFormat = new SimpleDateFormat("HH:mm", Locale.getDefault());
        SimpleDateFormat dateFormat = new SimpleDateFormat("MMM dd, yyyy", Locale.getDefault());
        String currentTime = timeFormat.format(new Date());
        String currentDate = dateFormat.format(new Date());

        // Get battery level
        IntentFilter iFilter = new IntentFilter(Intent.ACTION_BATTERY_CHANGED);
        Intent batteryStatus = context.registerReceiver(null, iFilter);
        int level = batteryStatus != null ?
                batteryStatus.getIntExtra(BatteryManager.EXTRA_LEVEL, -1) : -1;
        int scale = batteryStatus != null ?
                batteryStatus.getIntExtra(BatteryManager.EXTRA_SCALE, -1) : -1;
        float batteryPct = level * 100 / (float)scale;

        // Build dashboard string with fancy formatting
        StringBuilder dashboard = new StringBuilder();
        dashboard.append("Dashboard - AugmentOS\n");
        dashboard.append(String.format("│ Time      │ %s\n", currentTime));
        dashboard.append(String.format("│ Date      │ %s\n", currentDate));
        dashboard.append(String.format("│ Battery │ %.0f%%\n", batteryPct));
        dashboard.append("│ BLE       │ ON\n");

        // Send to text wall
        displayTextWall(dashboard.toString());
        Log.d(TAG, "Fancy dashboard displayed: " + dashboard.toString());
    }

}<|MERGE_RESOLUTION|>--- conflicted
+++ resolved
@@ -456,15 +456,9 @@
             return;
         }
 
-<<<<<<< HEAD
         Log.d(TAG, "PREFERRED ID: " + preferredG1DeviceId);
        if (name == null || preferredG1DeviceId == null || !name.contains(preferredG1DeviceId)) {
             Log.d(TAG, "NOT PAIRED GLASSES");
-=======
-        //DEBUG check if ALEX's smart glasses
-       if (name == null || !name.contains("91")) {
-            Log.d(TAG, "NOT NICOLO'S GLASSES: " + name);
->>>>>>> 529a44d3
             return;
         }
 
