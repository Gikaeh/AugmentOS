--- conflicted
+++ resolved
@@ -171,20 +171,6 @@
   };
 
   const handleSignOut = async () => {
-<<<<<<< HEAD
-    const { error } = await supabase.auth.signOut();
-    if (error) {
-      console.error(error);
-      // Handle sign-out error
-    } else {
-      console.log('Sign-out successful');
-      try {
-        ManagerCoreCommsService.stopService();
-        BluetoothService.resetInstance();
-      } catch (error) {
-        console.error(error);
-      }
-=======
     try {
       // Try to sign out with Supabase - may fail in offline mode
       await supabase.auth.signOut().catch(err => {
@@ -228,7 +214,6 @@
     } catch (err) {
       console.error('Error during sign-out:', err);
       // Even if there's an error, still try to navigate away to login
->>>>>>> bb189a8a
       navigation.reset({
         index: 0,
         routes: [{ name: 'Login' }],
