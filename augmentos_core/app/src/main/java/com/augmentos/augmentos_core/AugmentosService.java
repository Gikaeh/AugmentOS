package com.augmentos.augmentos_core;

import static com.augmentos.augmentos_core.smarterglassesmanager.smartglassescommunicators.EvenRealitiesG1SGC.deleteEvenSharedPreferences;
import static com.augmentos.augmentos_core.smarterglassesmanager.smartglassescommunicators.EvenRealitiesG1SGC.savePreferredG1DeviceId;
import static com.augmentos.augmentos_core.statushelpers.CoreVersionHelper.getCoreVersion;
import static com.augmentos.augmentos_core.statushelpers.JsonHelper.processJSONPlaceholders;
import static com.augmentos.augmentoslib.AugmentOSGlobalConstants.AUGMENTOS_NOTIFICATION_ID;
import static com.augmentos.augmentoslib.AugmentOSGlobalConstants.AugmentOSAsgClientPackageName;
import static com.augmentos.augmentoslib.AugmentOSGlobalConstants.AugmentOSManagerPackageName;
import static com.augmentos.augmentos_core.BatteryOptimizationHelper.handleBatteryOptimization;
import static com.augmentos.augmentos_core.BatteryOptimizationHelper.isSystemApp;
import static com.augmentos.augmentos_core.Constants.notificationFilterKey;
import static com.augmentos.augmentos_core.Constants.newsSummaryKey;


import android.app.Notification;
import android.app.NotificationChannel;
import android.app.NotificationManager;
import android.app.PendingIntent;
import android.app.Service;
import android.content.ComponentName;
import android.content.Context;
import android.content.Intent;
import android.content.ServiceConnection;
import android.content.SharedPreferences;
import android.graphics.Bitmap;
import android.hardware.display.VirtualDisplay;
import android.media.projection.MediaProjection;
import android.os.Binder;
import android.os.Build;
import android.os.Bundle;
import android.os.Handler;
import android.os.IBinder;
import android.os.Looper;
import android.service.notification.NotificationListenerService;
import android.util.Log;

import androidx.core.app.NotificationCompat;
import androidx.lifecycle.LifecycleService;
import androidx.preference.PreferenceManager;

import com.augmentos.augmentos_core.augmentos_backend.AuthHandler;
import com.augmentos.augmentos_core.augmentos_backend.ServerComms;
import com.augmentos.augmentos_core.augmentos_backend.ServerCommsCallback;
import com.augmentos.augmentos_core.augmentos_backend.ThirdPartyCloudApp;
import com.augmentos.augmentos_core.augmentos_backend.WebSocketLifecycleManager;
import com.augmentos.augmentos_core.augmentos_backend.WebSocketManager;
import com.augmentos.augmentos_core.smarterglassesmanager.eventbusmessages.BatteryLevelEvent;
import com.augmentos.augmentos_core.smarterglassesmanager.eventbusmessages.BrightnessLevelEvent;
import com.augmentos.augmentos_core.smarterglassesmanager.eventbusmessages.GlassesBluetoothSearchDiscoverEvent;
import com.augmentos.augmentos_core.smarterglassesmanager.eventbusmessages.GlassesBluetoothSearchStopEvent;
import com.augmentos.augmentos_core.smarterglassesmanager.eventbusmessages.GlassesHeadDownEvent;
import com.augmentos.augmentos_core.smarterglassesmanager.eventbusmessages.GlassesHeadUpEvent;
import com.augmentos.augmentos_core.smarterglassesmanager.eventbusmessages.GlassesDisplayPowerEvent;
import com.augmentos.augmentos_core.smarterglassesmanager.eventbusmessages.GlassesWifiScanResultEvent;
import com.augmentos.augmentos_core.smarterglassesmanager.eventbusmessages.GlassesWifiStatusChange;
import com.augmentos.augmentos_core.smarterglassesmanager.eventbusmessages.HeadUpAngleEvent;
import com.augmentos.augmentos_core.smarterglassesmanager.eventbusmessages.MicModeChangedEvent;
import com.augmentos.augmentos_core.smarterglassesmanager.smartglassescommunicators.SmartGlassesCommunicator;
import com.augmentos.augmentos_core.smarterglassesmanager.supportedglasses.SmartGlassesDevice;
import com.augmentos.augmentos_core.smarterglassesmanager.utils.BitmapJavaUtils;
import com.augmentos.augmentos_core.smarterglassesmanager.utils.SmartGlassesConnectionState;
import com.augmentos.augmentos_core.smarterglassesmanager.SmartGlassesManager;
import com.augmentos.augmentoslib.ThirdPartyEdgeApp;
import com.augmentos.augmentos_core.comms.AugmentOsActionsCallback;
import com.augmentos.augmentos_core.comms.AugmentosBlePeripheral;
import com.augmentos.augmentos_core.events.NewScreenImageEvent;
import com.augmentos.augmentos_core.events.ThirdPartyEdgeAppErrorEvent;
import com.augmentos.augmentos_core.events.TriggerSendStatusToAugmentOsManagerEvent;
import com.augmentos.augmentos_core.statushelpers.BatteryStatusHelper;
import com.augmentos.augmentos_core.statushelpers.GsmStatusHelper;
import com.augmentos.augmentos_core.statushelpers.WifiStatusHelper;
import com.augmentos.augmentos_core.tpa.EdgeTPASystem;


import com.augmentos.augmentoslib.events.GlassesTapOutputEvent;
import com.augmentos.augmentoslib.events.HomeScreenEvent;
import com.augmentos.augmentoslib.events.SmartRingButtonOutputEvent;
import com.augmentos.augmentoslib.events.CoreToManagerOutputEvent;
import com.augmentos.augmentoslib.AugmentOSLibBus;

import org.greenrobot.eventbus.EventBus;
import org.greenrobot.eventbus.Subscribe;
import org.json.JSONArray;
import org.json.JSONException;
import org.json.JSONObject;

import java.text.SimpleDateFormat;
import java.util.ArrayList;
import java.util.Comparator;
import java.util.Date;
import java.util.HashMap;
import java.util.Iterator;
import java.util.Locale;
import java.util.Collections;
import java.util.List;
import java.util.Map;
//SpeechRecIntermediateOutputEvent

import com.augmentos.augmentos_core.smarterglassesmanager.eventbusmessages.isMicEnabledForFrontendEvent;
import com.augmentos.augmentos_core.smarterglassesmanager.hci.PhoneMicrophoneManager;

import java.util.regex.Matcher;
import java.util.regex.Pattern;

public class AugmentosService extends LifecycleService implements AugmentOsActionsCallback {
    public static final String TAG = "AugmentOS_AugmentOSService";

   private final IBinder binder = new LocalBinder();

    private final String notificationAppName = "AugmentOS";
    private final String notificationDescription = "";
    private final String myChannelId = "augmentos_core";
    public static final String ACTION_START_CORE = "ACTION_START_CORE";
    public static final String ACTION_STOP_CORE = "ACTION_STOP_CORE";

    public static final String ACTION_START_FOREGROUND_SERVICE = "MY_ACTION_START_FOREGROUND_SERVICE";
    public static final String ACTION_STOP_FOREGROUND_SERVICE = "MY_ACTION_STOP_FOREGROUND_SERVICE";

    private BatteryStatusHelper batteryStatusHelper;
    private WifiStatusHelper wifiStatusHelper;
    private GsmStatusHelper gsmStatusHelper;

    private AuthHandler authHandler;
    private MediaProjection mediaProjection;
    private VirtualDisplay virtualDisplay;
    private final Handler screenCaptureHandler = new Handler();
    private Runnable screenCaptureRunnable;
    private LocationSystem locationSystem;
    private long currTime = 0;
    private long lastPressed = 0;
    private final long lastTapped = 0;

    // Double clicking constants
    private final long doublePressTimeConst = 420;
    private final long doubleTapTimeConst = 600;

    public EdgeTPASystem edgeTpaSystem;

    private String userId;
    public SmartGlassesConnectionState previousSmartGlassesConnectionState = SmartGlassesConnectionState.DISCONNECTED;


    public AugmentosBlePeripheral blePeripheral;

    public SmartGlassesManager smartGlassesManager;
    private boolean smartGlassesManagerBound = false;
    private final List<Runnable> smartGlassesReadyListeners = new ArrayList<>();
    
    /**
     * Connection to SmartGlassesManager service
     */
    private ServiceConnection smartGlassesServiceConnection = new ServiceConnection() {
        @Override
        public void onServiceConnected(ComponentName className, IBinder service) {
            SmartGlassesManager.SmartGlassesBinder binder = (SmartGlassesManager.SmartGlassesBinder) service;
            smartGlassesManager = binder.getService();
            smartGlassesManager.setLifecycleOwnerAndEventHandler(AugmentosService.this, smartGlassesEventHandler);
            smartGlassesManagerBound = true;
            
            // Set it in the EdgeTPASystem 
            if (edgeTpaSystem != null) {
                edgeTpaSystem.setSmartGlassesManager(smartGlassesManager);
            }
            
            // Execute any pending actions
            for (Runnable action : smartGlassesReadyListeners) {
                action.run();
            }
            smartGlassesReadyListeners.clear();
            
            Log.d(TAG, "SmartGlassesManager service bound");
        }

        @Override
        public void onServiceDisconnected(ComponentName className) {
            smartGlassesManager = null;
            smartGlassesManagerBound = false;
            Log.d(TAG, "SmartGlassesManager service unbound");
            
            // Update EdgeTPASystem
            if (edgeTpaSystem != null) {
                edgeTpaSystem.setSmartGlassesManager(null);
            }
            
            // Update connection state
            if (webSocketLifecycleManager != null) {
                webSocketLifecycleManager.updateSmartGlassesState(SmartGlassesConnectionState.DISCONNECTED);
            }
        }
    };
    private NotificationSystem notificationSystem;
    private CalendarSystem calendarSystem;

    private Integer batteryLevel;
    private Integer brightnessLevel;
    private Boolean autoBrightness;
    private Integer headUpAngle;
    private Integer dashboardHeight;
    private Integer dashboardDepth;
    
    // WiFi status for glasses that require WiFi (e.g., Mentra Live)
    private boolean glassesNeedWifiCredentials = false;
    private boolean glassesWifiConnected = false;
    private String glassesWifiSsid = "";
    
    // WiFi scan results
    private List<String> wifiNetworks = new ArrayList<>();
    private String preferredMic;

    private final boolean showingDashboardNow = false;
    private boolean contextualDashboardEnabled;
    private boolean alwaysOnStatusBarEnabled;
    private AsrPlanner asrPlanner;

    JSONObject cachedDashboardDisplayObject;
    private JSONObject cachedDisplayData;
    {
        cachedDisplayData = new JSONObject();
        try {
            JSONObject layout = new JSONObject();
            layout.put("layoutType", "empty");
            cachedDisplayData.put("layout", layout);
        } catch (JSONException e) {
            Log.e(TAG, "Failed to construct cachedDisplayData JSON", e);
        }
    }

    Runnable cachedDashboardDisplayRunnable;
    private String cachedDashboardTopLine;
 
    List<ThirdPartyCloudApp> cachedThirdPartyAppList = new ArrayList<>(); // Initialize here to avoid NPE
    private WebSocketManager.IncomingMessageHandler.WebSocketStatus webSocketStatus = WebSocketManager.IncomingMessageHandler.WebSocketStatus.DISCONNECTED;
    private final Handler serverCommsHandler = new Handler(Looper.getMainLooper());

    private WebSocketLifecycleManager webSocketLifecycleManager;
    private boolean isMicEnabledForFrontend = false;

    private boolean isInitializing = false;

    private boolean metricSystemEnabled;

    // Handler and Runnable for periodic datetime sending
    private final Handler datetimeHandler = new Handler(Looper.getMainLooper());
    private Runnable datetimeRunnable;

    public AugmentosService() {
    }

    // Smart glasses event handler
    private final SmartGlassesManager.SmartGlassesEventHandler smartGlassesEventHandler = 
        new SmartGlassesManager.SmartGlassesEventHandler() {
            @Override
            public void onGlassesConnectionStateChanged(SmartGlassesDevice device, SmartGlassesConnectionState connectionState) {
                if (connectionState == previousSmartGlassesConnectionState) return;
                previousSmartGlassesConnectionState = connectionState;

                webSocketLifecycleManager.updateSmartGlassesState(connectionState);

                ServerComms.getInstance().sendGlassesConnectionState(device == null ? null : device.deviceModelName, connectionState.name());

                if (connectionState == SmartGlassesConnectionState.CONNECTED) {
                    Log.d(TAG, "Got event for onGlassesConnected.. CONNECTED ..");
                    Log.d(TAG, "****************** SENDING REFERENCE CARD: CONNECTED TO AUGMENT OS");
                    isInitializing = true;
                    playStartupSequenceOnSmartGlasses();
                    asrPlanner.updateAsrLanguages();
                    ServerComms.getInstance().requestSettingsFromServer();
                } else if (connectionState == SmartGlassesConnectionState.DISCONNECTED) {
                    edgeTpaSystem.stopAllThirdPartyApps();
                    
                    // Reset WiFi status when glasses disconnect
                    glassesWifiConnected = false;
                    glassesWifiSsid = "";
                }

                sendStatusToAugmentOsManager();
            }
        };

    public void onTriggerSendStatusToAugmentOsManagerEvent(TriggerSendStatusToAugmentOsManagerEvent event) {
        sendStatusToAugmentOsManager();
    }

    @Subscribe
    public void onGlassesHeadUpEvent(GlassesHeadUpEvent event){
        ServerComms.getInstance().sendHeadPosition("up");
        // BATTERY OPTIMIZATION: Directly call method instead of posting additional event
        if (contextualDashboardEnabled && smartGlassesManager != null) {
            try {
                displayGlassesDashboardEvent();
            } catch (JSONException e) {
                Log.e(TAG, "Error displaying dashboard", e);
            }
        }
    }

    @Subscribe
    public void onGlassesHeadDownEvent(GlassesHeadDownEvent event){
        ServerComms.getInstance().sendHeadPosition("down");
        if (smartGlassesManager != null)
            smartGlassesManager.windowManager.hideDashboard();
    }

    @Subscribe
    public void onGlassesTapSideEvent(GlassesTapOutputEvent event) {
        int numTaps = event.numTaps;
        boolean sideOfGlasses = event.sideOfGlasses;
        long time = event.timestamp;

        Log.d(TAG, "GLASSES TAPPED X TIMES: " + numTaps + " SIDEOFGLASSES: " + sideOfGlasses);
        
        if (smartGlassesManager == null) return;
        if (numTaps == 2 || numTaps == 3) {
            if (smartGlassesManager.windowManager.isDashboardShowing()) {
                smartGlassesManager.windowManager.hideDashboard();
            } else {
                // BATTERY OPTIMIZATION: Directly call method instead of posting additional event
                if (contextualDashboardEnabled) {
                    try {
                        Log.d(TAG, "GOT A DOUBLE+ TAP");
                        displayGlassesDashboardEvent();
                    } catch (JSONException e) {
                        Log.e(TAG, "Error displaying dashboard", e);
                    }
                }
            }
        }
    }

    @Subscribe
    public void onThirdPartyAppErrorEvent(ThirdPartyEdgeAppErrorEvent event) {
        if (blePeripheral != null) {
            blePeripheral.sendNotifyManager(event.text, "error");
        }
        if (edgeTpaSystem != null) {
            edgeTpaSystem.stopThirdPartyAppByPackageName(event.packageName);
        }
        if (smartGlassesManager != null) {
            smartGlassesManager.windowManager.showAppLayer("system", () -> smartGlassesManager.sendReferenceCard("App error", event.text), 10);
        }
        sendStatusToAugmentOsManager();
    }

    //TODO NO MORE PASTA
    public ArrayList<String> notificationList = new ArrayList<String>();
    public JSONArray latestNewsArray = new JSONArray();
    private int latestNewsIndex = 0;
    @Subscribe
    public void displayGlassesDashboardEvent() throws JSONException {
        if (!contextualDashboardEnabled) {
            return;
        }

        if (cachedDashboardDisplayObject != null) {
            if(smartGlassesManager != null) {
                Runnable dashboardDisplayRunnable = parseDisplayEventMessage(cachedDashboardDisplayObject);

                smartGlassesManager.windowManager.showDashboard(dashboardDisplayRunnable,
                        -1
                );
            }

            if(blePeripheral != null) {
                JSONObject newMsg = generateTemplatedJsonFromServer(cachedDashboardDisplayObject);
                blePeripheral.sendGlassesDisplayEventToManager(newMsg);
            }
            return;
        }

        // SHOW FALLBACK DASHBOARD

        // --- Build date/time line ---
        SimpleDateFormat currentTimeFormat = new SimpleDateFormat("h:mm", Locale.getDefault());
        SimpleDateFormat currentDateFormat = new SimpleDateFormat("MMM d", Locale.getDefault());
        String currentTime = currentTimeFormat.format(new Date());
        String currentDate = currentDateFormat.format(new Date());

        // Battery, date/time, etc.
        String leftHeaderLine = String.format(Locale.getDefault(), "◌ %s %s, %d%%\n", currentTime, currentDate, batteryLevel);

        String connString = webSocketStatus == null ? "Not connected" : webSocketStatus.name();;

        if (smartGlassesManager != null) {
            smartGlassesManager.windowManager.showDashboard(() ->
                            smartGlassesManager.sendDoubleTextWall(leftHeaderLine, connString),
                    -1
            );
        }
    }

    @Subscribe
    public void onGlassBatteryLevelEvent(BatteryLevelEvent event) {
        if (batteryLevel != null && event.batteryLevel == batteryLevel) return;
        batteryLevel = event.batteryLevel;
        ServerComms.getInstance().sendGlassesBatteryUpdate(event.batteryLevel, false, -1);
        sendStatusToAugmentOsManager();
    }

    // @Subscribe
    // public void onBrightnessLevelEvent(BrightnessLevelEvent event) {
    //     brightnessLevel = event.brightnessLevel;
    //     autoBrightness = event.autoBrightness;

        // if (brightnessLevel != -1) {
        //     PreferenceManager.getDefaultSharedPreferences(this)
        //         .edit()
        //         .putString(this.getResources().getString(R.string.SHARED_PREF_BRIGHTNESS), String.valueOf(brightnessLevel))
        //         .apply();
        //     PreferenceManager.getDefaultSharedPreferences(this)
        //         .edit()
        //         .putBoolean(this.getResources().getString(R.string.SHARED_PREF_AUTO_BRIGHTNESS), false)
        //         .apply();
        // } else {
        //     PreferenceManager.getDefaultSharedPreferences(this)
        //         .edit()
        //         .putBoolean(this.getResources().getString(R.string.SHARED_PREF_AUTO_BRIGHTNESS), autoBrightness)
        //         .apply();
        // }

        // sendStatusToAugmentOsManager();
        // sendStatusToBackend();
    // }

    @Subscribe
    public void onHeadUpAngleEvent(HeadUpAngleEvent event) {
        headUpAngle = event.headUpAngle;
        sendStatusToAugmentOsManager();
        sendStatusToBackend();
    }

    @Override
    public void onCreate() {
        super.onCreate();

//        EnvHelper.init(this);

        EventBus.getDefault().register(this);

        ServerComms.getInstance(this);

        authHandler = new AuthHandler(this);

        userId = authHandler.getUniqueIdForAnalytics();

        batteryStatusHelper = new BatteryStatusHelper(this);
        wifiStatusHelper = new WifiStatusHelper(this);
        gsmStatusHelper = new GsmStatusHelper(this);

        notificationSystem = new NotificationSystem(this, userId);
        calendarSystem = CalendarSystem.getInstance(this);

        // Initialize settings with default values
        brightnessLevel = 50;
        autoBrightness = false;
        headUpAngle = 20;
        dashboardHeight = 4;
        dashboardDepth = 5;

        // Request settings from server
        ServerComms.getInstance().requestSettingsFromServer();
        preferredMic = PreferenceManager.getDefaultSharedPreferences(this).getString(getResources().getString(R.string.PREFERRED_MIC), "glasses");

        contextualDashboardEnabled = true;
        metricSystemEnabled = false;

        alwaysOnStatusBarEnabled = false;

        edgeTpaSystem = new EdgeTPASystem(this, null); // We'll set smartGlassesManager after it's created
        asrPlanner = new AsrPlanner(edgeTpaSystem);

        // Initialize BLE Peripheral
        blePeripheral = new AugmentosBlePeripheral(this, this);

        // If this is the ASG client, start the peripheral
        if (getPackageName().equals(AugmentOSAsgClientPackageName)) {
        //    blePeripheral.start();
        }

        // Whitelist AugmentOS from battery optimization when system app
        // If not system app, bring up the settings menu
        if (isSystemApp(this)) {
            handleBatteryOptimization(this);
        }

        // Automatically connect to glasses on service start
        String preferredWearable = SmartGlassesManager.getPreferredWearable(this);
        if(!preferredWearable.isEmpty()) {
            SmartGlassesDevice preferredDevice = SmartGlassesManager.getSmartGlassesDeviceFromModelName(preferredWearable);
            if (preferredDevice != null) {
                // Initialize SmartGlassesManager
                startSmartGlassesManager();
                
                // Store the device to connect when SmartGlassesManager is ready
                final SmartGlassesDevice deviceToConnect = preferredDevice;
                
                // Add a listener that will be called when the service is connected
                executeOnceSmartGlassesManagerReady(() -> {
                    // Connect to glasses once the manager is available
                    if (smartGlassesManager != null) {
                        Log.d(TAG, "Connecting to preferred smart glasses: " + deviceToConnect.deviceModelName);
                        smartGlassesManager.connectToSmartGlasses(deviceToConnect);
                        sendStatusToAugmentOsManager();
                    } else {
                        Log.e(TAG, "SmartGlassesManager still null when ready listener called!");
                    }
                });
            } else {
                // We have some invalid device saved... delete from preferences
                SmartGlassesManager.savePreferredWearable(this, "");
            }
        }

        // cachedThirdPartyAppList is already initialized as a class member

        webSocketLifecycleManager = new WebSocketLifecycleManager(this, authHandler);

        // Set up backend comms
        //if(authHandler.getCoreToken() != null)
        //    ServerComms.getInstance().connectWebSocket(authHandler.getCoreToken());
        initializeServerCommsCallbacks();

        locationSystem = new LocationSystem(this);

        // Start periodic datetime sending
        datetimeRunnable = new Runnable() {
            @Override
            public void run() {
                try {
                    java.text.SimpleDateFormat sdf = new java.text.SimpleDateFormat("yyyy-MM-dd'T'HH:mm:ssXXX", java.util.Locale.US);
                    String isoDatetime = sdf.format(new java.util.Date());
                    ServerComms.getInstance().sendUserDatetimeToBackend(userId, isoDatetime);
                } catch (Exception e) {
                    Log.e(TAG, "Exception while sending periodic datetime: " + e.getMessage());
                }
                // Schedule next run in 60 seconds
                datetimeHandler.postDelayed(this, 60 * 1000);
            }
        };
        datetimeHandler.postDelayed(datetimeRunnable, 60 * 1000); // Start after 60 seconds
    }

    private void createNotificationChannel() {
        if (Build.VERSION.SDK_INT >= Build.VERSION_CODES.O) {
            NotificationChannel channel = new NotificationChannel(
                    myChannelId,
                    notificationAppName,
                    NotificationManager.IMPORTANCE_HIGH
            );
            channel.setDescription(notificationDescription);
            channel.enableLights(false);
            channel.enableVibration(false);
            NotificationManager manager = getSystemService(NotificationManager.class);
            if (manager != null) {
                manager.createNotificationChannel(channel);
            }
        }
    }

    // Flag to track if we should restart when killed
    private boolean shouldRestartOnKill = true;
    
    @Override
    public int onStartCommand(Intent intent, int flags, int startId) {
        super.onStartCommand(intent, flags, startId);

        if (intent == null || intent.getAction() == null) {
            Log.e(TAG, "Received null intent or null action");
            // If we get null intent/action, maintain the sticky behavior for embedded systems
            return shouldRestartOnKill ? Service.START_STICKY : Service.START_NOT_STICKY;
        }

        String action = intent.getAction();
        Bundle extras = intent.getExtras();

        switch (action) {
            case ACTION_START_CORE:
            case ACTION_START_FOREGROUND_SERVICE:
                // start the service in the foreground
                Log.d("TEST", "starting foreground");
                createNotificationChannel(); // New method to ensure one-time channel creation
                startForeground(AUGMENTOS_NOTIFICATION_ID, this.buildSharedForegroundNotification(this));
                
                // Reset restart flag to true when service starts
                shouldRestartOnKill = true;

                // Send out the status once AugmentOS_Core is ready :)
                edgeTpaSystem.startThirdPartyAppByPackageName(AugmentOSManagerPackageName);

                if (!NewPermissionUtils.areAllPermissionsGranted(this)) {
                    blePeripheral.sendPermissionsErrorToManager();
                }

                break;
            case ACTION_STOP_CORE:
            case ACTION_STOP_FOREGROUND_SERVICE:
                // Set flag to not restart - this is an explicit stop request
                shouldRestartOnKill = false;
                
                // Clean up resources before stopping
                Log.d(TAG, "Stopping service from ACTION_STOP");
                cleanupAllResources();
                stopForeground(true);
                stopSelf();
                break;
            default:
                Log.d(TAG, "Unknown action received in onStartCommand");
                Log.d(TAG, action);
        }
        
        // Return START_STICKY by default for embedded hardware,
        // but the shouldRestartOnKill flag will be checked in onTaskRemoved/onDestroy
        return shouldRestartOnKill ? Service.START_STICKY : Service.START_NOT_STICKY;
    }

    private Notification updateNotification() {
        Context context = getApplicationContext();

        PendingIntent action = PendingIntent.getActivity(context,
                0, new Intent(context, MainActivity.class),
                PendingIntent.FLAG_CANCEL_CURRENT | PendingIntent.FLAG_MUTABLE); // Flag indicating that if the described PendingIntent already exists, the current one should be canceled before generating a new one.

        NotificationManager manager = (NotificationManager) getSystemService(Context.NOTIFICATION_SERVICE);
        NotificationCompat.Builder builder;

        String CHANNEL_ID = myChannelId;

        NotificationChannel channel = new NotificationChannel(CHANNEL_ID, notificationAppName,
                NotificationManager.IMPORTANCE_HIGH);
        channel.setDescription(notificationDescription);
        channel.enableVibration(false);
        channel.enableLights(false);
        manager.createNotificationChannel(channel);

        builder = new NotificationCompat.Builder(this, CHANNEL_ID);

        return builder.setContentIntent(action)
                .setContentTitle(notificationAppName)
                .setContentText(notificationDescription)
                .setSmallIcon(R.drawable.ic_launcher_foreground)
                .setTicker("...")
                .setContentIntent(action)
                .setOngoing(true).build();
    }
    
    // Replacement for buildSharedForegroundNotification that was previously imported from AugmentOSLib
    private Notification buildSharedForegroundNotification(Context context) {
        // Create a notification similar to updateNotification
        NotificationManager manager = (NotificationManager) context.getSystemService(Context.NOTIFICATION_SERVICE);
        
        // Create the notification channel if it doesn't exist
        if (Build.VERSION.SDK_INT >= Build.VERSION_CODES.O) {
            NotificationChannel channel = new NotificationChannel(
                    myChannelId,
                    notificationAppName,
                    NotificationManager.IMPORTANCE_HIGH
            );
            channel.setDescription(notificationDescription);
            channel.enableLights(false);
            channel.enableVibration(false);
            if (manager != null) {
                manager.createNotificationChannel(channel);
            }
        }
        
        // Create the intent for when notification is tapped
        PendingIntent pendingIntent = PendingIntent.getActivity(
                context,
                0,
                new Intent(context, MainActivity.class),
                PendingIntent.FLAG_UPDATE_CURRENT | PendingIntent.FLAG_MUTABLE
        );
        
        // Build the notification
        NotificationCompat.Builder builder = new NotificationCompat.Builder(context, myChannelId)
                .setContentTitle(notificationAppName)
                .setContentText(notificationDescription)
                .setSmallIcon(R.drawable.ic_launcher_foreground)
                .setPriority(NotificationCompat.PRIORITY_HIGH)
                .setContentIntent(pendingIntent)
                .setOngoing(true);
                
        return builder.build();
    }

    // Method to initialize the SmartGlassesManager by binding to the service
    public void startSmartGlassesManager() {
        if (!smartGlassesManagerBound && smartGlassesManager == null) {
            Log.d(TAG, "Binding to SmartGlassesManager service");
            
            // Start and bind to the SmartGlassesManager service
            Intent intent = new Intent(this, SmartGlassesManager.class);
            
            // Start the service as a foreground service for Android O+
            if (Build.VERSION.SDK_INT >= Build.VERSION_CODES.O) {
                startForegroundService(intent);
            } else {
                startService(intent);
            }
            
            // Bind to the service
            bindService(intent, smartGlassesServiceConnection, Context.BIND_AUTO_CREATE);
            
            // The service connection callbacks will handle the rest
        } else if (smartGlassesManager != null) {
            Log.d(TAG, "SmartGlassesManager already initialized");
        }
    }

    // Method to clean up the SmartGlassesManager
    public void stopSmartGlassesManager() {
        if (smartGlassesManagerBound) {
            Log.d(TAG, "Unbinding from SmartGlassesManager service");
            
            // Unbind from the service
            unbindService(smartGlassesServiceConnection);
            smartGlassesManagerBound = false;
            
            // Stop the service
            Intent intent = new Intent(this, SmartGlassesManager.class);
            stopService(intent);
            
            // Clean up references
            if (smartGlassesManager != null) {
                smartGlassesManager = null;
            }
            
            // Update state
            if (edgeTpaSystem != null) {
                edgeTpaSystem.setSmartGlassesManager(null);
            }
            if (webSocketLifecycleManager != null) {
                webSocketLifecycleManager.updateSmartGlassesState(SmartGlassesConnectionState.DISCONNECTED);
            }
        }
    }

    @Subscribe
    public void onGlassesDisplayPowerEvent(GlassesDisplayPowerEvent event) {
        if (smartGlassesManager == null) return;
        if (event.turnedOn) {
            // BATTERY OPTIMIZATION: Using direct lambda instead of creating a new Runnable object
            smartGlassesManager.windowManager.showAppLayer(
                "system", 
                () -> smartGlassesManager.sendReferenceCard("AugmentOS Connected", "Screen back on"), 
                4
            );
        }
    }
    
    @Subscribe
    public void onGlassesNeedWifiCredentialsEvent(GlassesWifiStatusChange event) {
        glassesWifiConnected = event.isWifiConnected;
        glassesWifiSsid = event.currentSsid;

        Log.d(TAG, "Received GlassesNeedWifiCredentialsEvent: device=" + event.deviceModel +
              ", wifiConnected=" + event.isWifiConnected +
              ", SSID=" + event.currentSsid);
        
        // Send status update to the manager
        sendStatusToAugmentOsManager();
    }
    
    @Subscribe
    public void onGlassesWifiScanResultEvent(GlassesWifiScanResultEvent event) {
        Log.d(TAG, "Received WiFi scan results from glasses: " + event.networks.size() + " networks");
        
        // Send a dedicated message for WiFi scan results (not part of status)
        try {
            JSONObject wifiScanResultObj = new JSONObject();
            JSONArray networksArray = new JSONArray();
            
            for (String network : event.networks) {
                networksArray.put(network);
            }
            
            wifiScanResultObj.put("wifi_scan_results", networksArray);
            
            // Send to the manager app
            if (blePeripheral != null) {
                blePeripheral.sendDataToAugmentOsManager(wifiScanResultObj.toString());
                blePeripheral.sendNotifyManager("Found " + event.networks.size() + " WiFi networks", "success");
            }
        } catch (JSONException e) {
            Log.e(TAG, "Error creating WiFi scan results JSON", e);
        }
        
        // If glasses need WiFi credentials, trigger the credentials input UI in the Manager app
        // and show a message on the glasses
//        if (!event.isWifiConnected && smartGlassesManager != null &&
//            smartGlassesManager.getConnectedSmartGlasses() != null) {
//
//            // Send a specific notification to trigger the WiFi setup UI in the Manager app
//            if (blePeripheral != null) {
//                blePeripheral.sendWifiCredentialsRequestToManager(event.deviceModel);
//            }
//
//            // Show a message on the glasses to inform the user
//            smartGlassesManager.windowManager.showAppLayer(
//                "system",
//                () -> smartGlassesManager.sendReferenceCard("WiFi Required",
//                                                           "Please set up WiFi in the AugmentOS Manager app"),
//                10
//            );
//        }
    }

    private static final String[] ARROW_FRAMES = {
           // "↑", "↗", "–", "↘", "↓", "↙", "–", "↖"
            "↑", "↗", "↑", "↖"
    };

    // BATTERY OPTIMIZATION: Use a single Handler instance for the service
    private final Handler uiHandler = new Handler(Looper.getMainLooper());
    private Runnable animationRunnable;
    
    private void playStartupSequenceOnSmartGlasses() {
        if (smartGlassesManager == null || smartGlassesManager.windowManager == null) return;

        // Cancel any existing animation to prevent multiple animations running
        if (animationRunnable != null) {
            uiHandler.removeCallbacks(animationRunnable);
        }
        
        int delay = 250; // Frame delay
        int totalFrames = ARROW_FRAMES.length;
        int totalCycles = 3;

        animationRunnable = new Runnable() {
            int frameIndex = 0;
            int cycles = 0;

            @Override
            public void run() {
                // Check for null each time before updating the UI
                if (smartGlassesManager == null || smartGlassesManager.windowManager == null) {
                    return;
                }

                if (cycles >= totalCycles) {
                    // End animation with final message
                    smartGlassesManager.windowManager.showAppLayer(
                            "system",
                            () -> smartGlassesManager.sendTextWall("                  /// AugmentOS Connected \\\\\\"),
                            6
                    );

//                    if (alwaysOnStatusBarEnabled) {
//                        // BATTERY OPTIMIZATION: Use the existing handler instead of creating a new one
//                        uiHandler.postDelayed(() ->
//                                smartGlassesManager.windowManager.showAppLayer(
//                                    "serverappid",
//                                    () -> smartGlassesManager.sendTextWall(cachedDashboardTopLine),
//                                    0
//                            ), 3000); // Delay of 3 seconds
//                    }

                    // Set isInitializing to false after booting sequence is finished, with 100ms delay
                    uiHandler.postDelayed(() -> isInitializing = false, 500);
                    return; // Stop looping
                }

                // Send current frame
                String currentAnimationTextFrame = "                    " + ARROW_FRAMES[frameIndex] + " AugmentOS Booting " + ARROW_FRAMES[frameIndex];
                smartGlassesManager.windowManager.showAppLayer(
                        "system",
                        () -> {
                                smartGlassesManager.sendTextWall(currentAnimationTextFrame);
                        },
                        6
                );
                // Send the same text wall to AugmentOS Manager in JSONObject format
                JSONObject displayJson = new JSONObject();
                try {
                    JSONObject layoutJson = new JSONObject();
                    layoutJson.put("layoutType", "text_wall");
                    layoutJson.put("text", currentAnimationTextFrame);
                    displayJson.put("layout", layoutJson);
                    //blePeripheral.sendGlassesDisplayEventToManager(displayJson);
                } catch (JSONException e) {
                    Log.e(TAG, "Error creating display JSON", e);
                }

                // Move to next frame
                frameIndex = (frameIndex + 1) % totalFrames;

                // Count full cycles
                if (frameIndex == 0) cycles++;

                // Schedule next frame
                uiHandler.postDelayed(this, delay);
            }
        };

        // Start animation with the reused handler
        uiHandler.postDelayed(animationRunnable, 350);
    }

    @Subscribe
    public void onSmartRingButtonEvent(SmartRingButtonOutputEvent event) {
        int buttonId = event.buttonId;
        long time = event.timestamp;
        boolean isDown = event.isDown;

        if(!isDown || buttonId != 1) return;
        Log.d(TAG,"DETECTED BUTTON PRESS W BUTTON ID: " + buttonId);
        currTime = System.currentTimeMillis();

        ServerComms.getInstance().sendButtonPress("ring", "single");

        //Detect double presses
        if(isDown && currTime - lastPressed < doublePressTimeConst) {
            Log.d(TAG, "Double tap - CurrTime-lastPressed: "+ (currTime-lastPressed));
            ServerComms.getInstance().sendButtonPress("ring", "double");
        }

        if(isDown) {
            lastPressed = System.currentTimeMillis();
        }
    }

    private JSONObject generateTemplatedJsonFromServer(JSONObject rawMsg) {
        // Process all placeholders in the entire JSON structure in a single pass
        SimpleDateFormat sdf = new SimpleDateFormat("M/dd, h:mm");
        String formattedDate = sdf.format(new Date());

        // 12-hour time format (with leading zeros for hours)
        SimpleDateFormat time12Format = new SimpleDateFormat("hh:mm");
        String time12 = time12Format.format(new Date());

        // 24-hour time format
        SimpleDateFormat time24Format = new SimpleDateFormat("HH:mm");
        String time24 = time24Format.format(new Date());

        // Current date with format MM/dd
        SimpleDateFormat dateFormat = new SimpleDateFormat("MM/dd");
        String currentDate = dateFormat.format(new Date());

        Map<String, String> placeholders = new HashMap<>();
        placeholders.put("$no_datetime$", formattedDate);
        placeholders.put("$DATE$", currentDate);
        placeholders.put("$TIME12$", time12);
        placeholders.put("$TIME24$", time24);
        placeholders.put("$GBATT$", (batteryLevel == null ? "" : batteryLevel + "%"));

        try {
            JSONObject msg = processJSONPlaceholders(rawMsg, placeholders);
            return msg;
        } catch (JSONException e) {
            //throw new RuntimeException(e);
            Log.d(TAG, "Error processing JSON placeholders: " + e.getMessage());
            return rawMsg;
        }
    }

    private void parseAugmentosResults(JSONObject jsonResponse) throws JSONException {
        JSONArray notificationArray = jsonResponse.getJSONArray(notificationFilterKey);
        JSONArray newsSummaryArray = jsonResponse.getJSONArray(newsSummaryKey);

        if (notificationArray.length() > 0) {
            JSONArray notifications = notificationArray.getJSONObject(0).getJSONArray("notification_data");
            Log.d(TAG, "Got notifications: " + notifications);

            List<JSONObject> sortedNotifications = new ArrayList<>();
            for (int i = 0; i < notifications.length(); i++) {
                sortedNotifications.add(notifications.getJSONObject(i));
            }

            Collections.sort(sortedNotifications, new Comparator<JSONObject>() {
                @Override
                public int compare(JSONObject a, JSONObject b) {
                    try {
                        return Integer.compare(a.getInt("rank"), b.getInt("rank"));
                    } catch (JSONException e) {
                        // If a rank is missing or unparsable, treat as equal
                        return 0;
                    }
                }
            });

            notificationList.clear();
//        Log.d(TAG, "Got notifications: " + sortedNotifications.toString());

            for (int i = 0; i < sortedNotifications.size(); i++) {
                JSONObject notification = sortedNotifications.get(i);
                String summary = notification.getString("summary");
                notificationList.add(summary);
            }
        }

        if (newsSummaryArray.length() > 0) {
            JSONObject newsSummary = newsSummaryArray.getJSONObject(0);
            latestNewsArray = newsSummary.getJSONObject("news_data").getJSONArray("news_summaries");
            Log.d(TAG, "Latest news: " + latestNewsArray);
        }
    }

    public Runnable parseDisplayEventMessage(JSONObject rawMsg) {
        if(isInitializing) {
            return () -> {};
        }

        try {
            JSONObject msg = generateTemplatedJsonFromServer(rawMsg);

//                Log.d(TAG, "Parsed message: " + msg.toString());

                JSONObject layout = msg.getJSONObject("layout");
                String layoutType = layout.getString("layoutType");
                String title;
                String text;
                switch (layoutType) {
                    case "empty":
                        return () -> smartGlassesManager.sendTextWall(cachedDashboardTopLine);
                    case "reference_card":
//                        if (alwaysOnStatusBarEnabled && cachedDashboardTopLine != null
//                                && !layout.getString("title").contains("AugmentOS")) {
//                            title = layout.getString("title") + " | " + cachedDashboardTopLine;
//                        } else {
                            title = layout.getString("title");
//                        }
                        text = layout.getString("text");
                        return () -> smartGlassesManager.sendReferenceCard(title, text);
                    case "text_wall":
                    case "text_line": // This assumes that the dashboard doesn't use textwall layout
                        text = layout.getString("text");
//                        if (alwaysOnStatusBarEnabled && cachedDashboardTopLine != null) {
//                            String finalText = cachedDashboardTopLine + "\n" + text;
//                            return () -> smartGlassesManager.sendTextWall(finalText);
//                        } else {
                            return () -> smartGlassesManager.sendTextWall(text);
//                        }
                    case "double_text_wall":
                        String topText = layout.getString("topText");
                        String bottomText = layout.getString("bottomText");
                        return () -> smartGlassesManager.sendDoubleTextWall(topText, bottomText);
                    case "text_rows":
                        JSONArray rowsArray = layout.getJSONArray("text");
                        String[] stringsArray = new String[rowsArray.length()];
                        for (int k = 0; k < rowsArray.length(); k++)
                            stringsArray[k] = rowsArray.getString(k);
                        return () -> smartGlassesManager.sendRowsCard(stringsArray);
                    case "bitmap_view":
                        String base64Data = layout.getString("data");
                        byte[] decodedBytes = android.util.Base64.decode(base64Data, android.util.Base64.DEFAULT);
                        Bitmap bmp = BitmapJavaUtils.bytesToBitmap(decodedBytes);
                        return () -> smartGlassesManager.sendBitmap(bmp);
                    default:
                        Log.d(TAG, "ISSUE PARSING LAYOUT");
                }
            } catch (JSONException e) {
                e.printStackTrace();
            }
            return () -> {};
    }

    /**
     * Parses the top line of a dashboard display.
     * This function extracts and processes information specifically from the top line
     * of the dashboard display, which typically contains time, date, battery status, etc.
     * 
     * @param msg The JSON object containing the dashboard display data
     * @return The parsed top line string, or null if there was an error in parsing
     */
    public String parseDashboardTopLine(JSONObject msg) {
        try {
            // First check if this is a proper dashboard display with layout
            if (msg == null || !msg.has("layout")) {
                return generateFallbackDashboardTopLine();
            }
            
            JSONObject layout = msg.getJSONObject("layout");
            String layoutType = layout.getString("layoutType");
            
            // Most dashboards use double_text_wall layout
            if ("double_text_wall".equals(layoutType) && layout.has("topText")) {
                String topText = layout.getString("topText");
                if (topText.contains("\n")) {
                    topText = topText.split("\n")[0];
                }

                if (topText.contains("$GBATT$")) {
                    topText = topText.replace("$GBATT$", batteryLevel != null ? String.valueOf(batteryLevel) : "");
                }

                // Process special tokens in the top line if needed
                if (topText.contains("$no_datetime$")) {
                    SimpleDateFormat sdf = new SimpleDateFormat("M/dd, h:mm", Locale.getDefault());
                    String formatted = sdf.format(new Date());
                    topText = topText.replace("$no_datetime$", formatted);
                }
                
                return topText;
            } else if ("text_rows".equals(layoutType) && layout.has("text")) {
                // For text_rows layout, the first row is typically the header
                JSONArray rowsArray = layout.getJSONArray("text");
                if (rowsArray.length() > 0) {
                    return rowsArray.getString(0);
                }
            }
            
            // If we can't parse the dashboard format or it's not what we expect,
            // generate a fallback header line
            return generateFallbackDashboardTopLine();
            
        } catch (JSONException e) {
            Log.e(TAG, "Error parsing dashboard top line", e);
            return generateFallbackDashboardTopLine();
        }
    }
    
    /**
     * Generates a fallback dashboard top line when the normal parsing fails.
     * This ensures that even if there are issues with the dashboard data,
     * we still display useful information to the user.
     * 
     * @return A formatted string with time, date, and battery information
     */
    private String generateFallbackDashboardTopLine() {
        SimpleDateFormat currentTimeFormat = new SimpleDateFormat("h:mm", Locale.getDefault());
        SimpleDateFormat currentDateFormat = new SimpleDateFormat("MMM d", Locale.getDefault());
        String currentTime = currentTimeFormat.format(new Date());
        String currentDate = currentDateFormat.format(new Date());
        
        // Use a safe default if battery level is null
        int batteryPercentage = (batteryLevel != null) ? batteryLevel : 0;
        
        // Format: "◌ h:mm MMM d, XX%"
        return String.format(Locale.getDefault(), "◌ %s %s, %d%%", 
                currentTime, currentDate, batteryPercentage);
    }

    /**
     * Extracts specific information from a dashboard top line.
     * This function can identify and extract elements like time, battery level,
     * or other structured data from the dashboard top line.
     * 
     * @param topLine The dashboard top line string to analyze
     * @return A JSONObject containing the extracted information
     */
    public JSONObject extractDashboardTopLineInfo(String topLine) {
        JSONObject result = new JSONObject();
        
        try {
            // Check for null or empty input
            if (topLine == null || topLine.trim().isEmpty()) {
                return result;
            }
            
            // Extract time pattern (like "h:mm" or "hh:mm")
            Pattern timePattern = Pattern.compile("\\d{1,2}:\\d{2}");
            Matcher timeMatcher = timePattern.matcher(topLine);
            if (timeMatcher.find()) {
                result.put("time", timeMatcher.group());
            }
            
            // Extract date pattern (like "MMM d" or "Month day")
            Pattern datePattern = Pattern.compile("(Jan|Feb|Mar|Apr|May|Jun|Jul|Aug|Sep|Oct|Nov|Dec)\\s+\\d{1,2}");
            Matcher dateMatcher = datePattern.matcher(topLine);
            if (dateMatcher.find()) {
                result.put("date", dateMatcher.group());
            }
            
            // Extract battery percentage (like "85%" or "100%")
            Pattern batteryPattern = Pattern.compile("(\\d{1,3})%");
            Matcher batteryMatcher = batteryPattern.matcher(topLine);
            if (batteryMatcher.find()) {
                result.put("battery", Integer.parseInt(batteryMatcher.group(1)));
            }
            
            // Detect if this is a status line (contains specific indicators)
            boolean isStatusLine = topLine.contains("◌") || 
                                 (result.has("time") && result.has("battery"));
            result.put("isStatusLine", isStatusLine);
            
        } catch (JSONException e) {
            Log.e(TAG, "Error creating dashboard top line info JSON", e);
        }
        
        return result;
    }

    @Subscribe
    public void onGlassesBluetoothSearchDiscoverEvent(GlassesBluetoothSearchDiscoverEvent event){
        blePeripheral.sendGlassesBluetoothDiscoverResultToManager(event.modelName, event.deviceName);
    }

    @Subscribe
    public void onGlassesBluetoothSearchStopEvent(GlassesBluetoothSearchStopEvent event){
        blePeripheral.sendGlassesBluetoothStopToManager(event.modelName);
    }

    @Subscribe
    public void onNewScreenImageEvent(NewScreenImageEvent event) {
        if (smartGlassesManager != null)
            smartGlassesManager.windowManager.showAppLayer("server", () -> smartGlassesManager.sendBitmap(event.bmp), -1);
    }

    private void startNotificationService() {
        Intent notificationServiceIntent = new Intent(this, MyNotificationListeners.class);
        startService(notificationServiceIntent);

        NotificationListenerService.requestRebind(
                new ComponentName(this, MyNotificationListeners.class));
    }

    private void stopNotificationService() {
        Intent notificationServiceIntent = new Intent(this, MyNotificationListeners.class);
        stopService(notificationServiceIntent);
    }

    public boolean getIsSearchingForGlasses() {
        return smartGlassesManager != null
                && smartGlassesManager.getSmartGlassesConnectState() != SmartGlassesConnectionState.DISCONNECTED
                && smartGlassesManager.getSmartGlassesConnectState() != SmartGlassesConnectionState.CONNECTED;
    }

    /**
     * Executes an action once the SmartGlassesManager is ready.
     * If the manager is already initialized, the action is executed immediately.
     * Otherwise, it's queued to be executed when the manager is bound.
     */
    private void executeOnceSmartGlassesManagerReady(Runnable action) {
        if (smartGlassesManager != null) {
            // If the manager is already initialized, execute the action immediately
            action.run();
            return;
        }

        // Add the action to the queue
        smartGlassesReadyListeners.add(action);

        // Ensure the manager is started
        startSmartGlassesManager();
    }
    
    /**
     * Overloaded version that takes a context parameter (for backward compatibility)
     */
    private void executeOnceSmartGlassesManagerReady(Context context, Runnable action) {
        executeOnceSmartGlassesManagerReady(action);
    }

    public JSONObject generateStatusJson() {
        try {
            // Creating the main status object
            JSONObject status = new JSONObject();

            // Adding puck battery life and charging status
            JSONObject coreInfo = new JSONObject();
            coreInfo.put("augmentos_core_version", getCoreVersion(this));
            coreInfo.put("core_token", authHandler.getCoreToken());
            coreInfo.put("cloud_connection_status", webSocketStatus.name());
            coreInfo.put("puck_battery_life", batteryStatusHelper.getBatteryLevel());
            coreInfo.put("charging_status", batteryStatusHelper.isBatteryCharging());
            coreInfo.put("sensing_enabled", SmartGlassesManager.getSensingEnabled(this));
            coreInfo.put("bypass_vad_for_debugging", SmartGlassesManager.getBypassVadForDebugging(this));
            coreInfo.put("bypass_audio_encoding_for_debugging", SmartGlassesManager.getBypassAudioEncodingForDebugging(this));
            coreInfo.put("contextual_dashboard_enabled", this.contextualDashboardEnabled);
            coreInfo.put("always_on_status_bar_enabled", this.alwaysOnStatusBarEnabled);
            coreInfo.put("force_core_onboard_mic", SmartGlassesManager.getForceCoreOnboardMic(this));
            coreInfo.put("preferred_mic", preferredMic);
            coreInfo.put("default_wearable", SmartGlassesManager.getPreferredWearable(this));
            coreInfo.put("is_mic_enabled_for_frontend", isMicEnabledForFrontend);
            coreInfo.put("metric_system_enabled", this.metricSystemEnabled);
            coreInfo.put("is_searching", getIsSearchingForGlasses());
            status.put("core_info", coreInfo);
            //Log.d(TAG, "PREFER - Got default wearable: " + SmartGlassesManager.getPreferredWearable(this));

            // Adding connected glasses object
            JSONObject connectedGlasses = new JSONObject();
            if(smartGlassesManager != null && smartGlassesManager.getConnectedSmartGlasses() != null) {
                connectedGlasses.put("model_name", smartGlassesManager.getConnectedSmartGlasses().deviceModelName);
                connectedGlasses.put("battery_life", (batteryLevel == null) ? -1: batteryLevel); //-1 if unknown
                
                // Add WiFi status information for glasses that need WiFi
                String deviceModel = smartGlassesManager.getConnectedSmartGlasses().deviceModelName;

                // Check if these are glasses that support WiFi
                boolean usesWifi = deviceModel != null && (deviceModel.contains("Mentra Live") || deviceModel.contains("Android Smart Glasses"));

                // Add the general WiFi support flag for all models
                connectedGlasses.put("glasses_use_wifi", usesWifi);

                // Add detailed WiFi status, but only for models that support it
                if (usesWifi) {
                    connectedGlasses.put("glasses_wifi_connected", glassesWifiConnected);
                    connectedGlasses.put("glasses_wifi_ssid", glassesWifiSsid);
                }
            }
            status.put("connected_glasses", connectedGlasses);

            // Adding glasses settings
            JSONObject glassesSettings = new JSONObject();
            glassesSettings.put("auto_brightness", autoBrightness);
            glassesSettings.put("head_up_angle", headUpAngle);
            glassesSettings.put("dashboard_height", 4);// TODO: get from settings
            glassesSettings.put("dashboard_depth", 5);// TODO: get from settings
            if (brightnessLevel == null) {
                brightnessLevel = 50;
            }
            glassesSettings.put("brightness", brightnessLevel);
            if (headUpAngle == null) {
                headUpAngle = 20;
            }
            glassesSettings.put("head_up_angle", headUpAngle);
            status.put("glasses_settings", glassesSettings);
            
            
            // Adding wifi status
            JSONObject wifi = new JSONObject();
            wifi.put("is_connected", wifiStatusHelper.isWifiConnected());
            wifi.put("ssid", wifiStatusHelper.getSSID());
            wifi.put("signal_strength", wifiStatusHelper.getSignalStrength());
            status.put("wifi", wifi);

            // Adding gsm status
            JSONObject gsm = new JSONObject();
            gsm.put("is_connected", gsmStatusHelper.isConnected());
            gsm.put("carrier", gsmStatusHelper.getNetworkType());
            gsm.put("signal_strength", gsmStatusHelper.getSignalStrength());
            status.put("gsm", gsm);

            // Adding apps array
            JSONArray apps = new JSONArray();

//            for (ThirdPartyEdgeApp tpa : edgeTpaSystem.getThirdPartyApps()) {
//                if(tpa.appType != ThirdPartyAppType.APP) continue;
//
//                JSONObject tpaObj = tpa.toJson(false);
//                tpaObj.put("is_running", edgeTpaSystem.checkIsThirdPartyAppRunningByPackageName(tpa.packageName));
//                tpaObj.put("is_foreground", edgeTpaSystem.checkIsThirdPartyAppRunningByPackageName(tpa.packageName));
//                apps.put(tpaObj);
//            }

            // Check if cachedThirdPartyAppList is not null before iterating
            if (cachedThirdPartyAppList != null) {
                for (ThirdPartyCloudApp tpa : cachedThirdPartyAppList) {
                    JSONObject tpaObj = tpa.toJson(false);
                    tpaObj.put("is_foreground", false);//tpaSystem.checkIsThirdPartyAppRunningByPackageName(tpa.packageName));
                    apps.put(tpaObj);
                }
            }

            // Adding apps array to the status object
            status.put("apps", apps);

            // Add auth to status object
            status.put("auth", authHandler.toJson());

            // Wrapping the status object inside a main object (as shown in your example)
            JSONObject mainObject = new JSONObject();
            mainObject.put("status", status);

            Log.d(TAG, "Sending status to backend: " + mainObject.toString());

            return mainObject;
        } catch (JSONException e) {
            throw new RuntimeException(e);
        }
    }

    public void initializeServerCommsCallbacks() {
        ServerComms.getInstance().setServerCommsCallback(new ServerCommsCallback() {
            @Override
            public void onConnectionAck() {
                serverCommsHandler.postDelayed(() -> locationSystem.sendLocationToServer(), 500);
                // Send current datetime to backend after server ack
                try {
                    // Format current datetime as ISO 8601 string (yyyy-MM-dd'T'HH:mm:ssZ)
                    java.text.SimpleDateFormat sdf = new java.text.SimpleDateFormat("yyyy-MM-dd'T'HH:mm:ssXXX", java.util.Locale.US);
                    String isoDatetime = sdf.format(new java.util.Date());
                    ServerComms.getInstance().sendUserDatetimeToBackend(userId, isoDatetime);
                } catch (Exception e) {
                    Log.e(TAG, "Exception while sending datetime to backend: " + e.getMessage());
                }
            }

            @Override
            public void onAppStateChange(List<ThirdPartyCloudApp> appList) {
                cachedThirdPartyAppList = appList;
                sendStatusToAugmentOsManager();
            }

            @Override
            public void onDisplayEvent(JSONObject displayData) {
                cachedDisplayData = displayData;
//                Log.d(TAG,"Received display data: " + displayData.toString());
                Runnable newRunnable = parseDisplayEventMessage(displayData);
//                Log.d(TAG, displayData.toString());
//                Log.d(TAG, "Parsed display event message: " + displayData.has("durationMs"));
                int durationMs = displayData.optInt("durationMs", -1);
//                Log.d(TAG, "Received display event with duration: " + durationMs);
//                Log.d("AugmentosService", "Received display event: " + displayData.toString());
                if (smartGlassesManager != null) {
                        smartGlassesManager.windowManager.showAppLayer("serverappid", newRunnable, durationMs / 1000); // TODO: either only use seconds or milliseconds
                }
                if (blePeripheral != null) {
                    JSONObject newMsg = generateTemplatedJsonFromServer(displayData);
                    blePeripheral.sendGlassesDisplayEventToManager(newMsg);  //THIS LINE RIGHT HERE ENDS UP TRIGGERING IT
                }
            }

            @Override
            public void onDashboardDisplayEvent(JSONObject dashboardDisplayData) {
                cachedDashboardDisplayObject = dashboardDisplayData;
                // Parse the top line for logging/debugging
                cachedDashboardTopLine = parseDashboardTopLine(dashboardDisplayData);

//                if (alwaysOnStatusBarEnabled) {
//                    onDisplayEvent(cachedDisplayData);
//                    Log.d("AugmentosService", "Dashboard display event received: " + dashboardDisplayData.toString());
//                }

                // Create the runnable as before
                cachedDashboardDisplayRunnable = parseDisplayEventMessage(dashboardDisplayData);
            }

            @Override
            public void onConnectionError(String errorMsg) {
                if(blePeripheral != null) {
                    blePeripheral.sendNotifyManager("Connection error: " + errorMsg, "error");
                }
            }

            @Override
            public void onAuthError() {
                // TODO: do a thing
                // TODO: is this the way we want to do it? should just be in status maybe???
                // blePeripheral.sendAuthErrorToManager();
                authHandler.deleteAuthSecretKey();
                sendStatusToAugmentOsManager();
            }

            @Override
            public void onMicrophoneStateChange(boolean microphoneEnabled) {
                if (smartGlassesManager != null && SmartGlassesManager.getSensingEnabled(getApplicationContext())) {
                    smartGlassesManager.changeMicrophoneState(microphoneEnabled);
                }
            }

            @Override
            public void onConnectionStatusChange(WebSocketManager.IncomingMessageHandler.WebSocketStatus status) {
                webSocketStatus = status;
                sendStatusToAugmentOsManager();
            }

            @Override
            public void onRequestSingle(String dataType) {
                switch (dataType) {
                    case "core_status_update":
                        Log.d(TAG, "Server wants a core_status");
                        sendStatusToBackend();
                    break;
                    case "photo":
                        Log.d(TAG, "Server wants a photo");
                    default:
                        Log.d(TAG, "Unknown onRequestSingle dataType: " + dataType);
                        break;
                }
            }
<<<<<<< HEAD
            
            @Override
            public void onPhotoRequest(String requestId, String appId) {
                Log.d(TAG, "Photo request received: requestId=" + requestId + ", appId=" + appId);
                
                // Forward the request to the smart glasses manager
                if (smartGlassesManager != null) {
                    boolean requestSent = smartGlassesManager.requestPhoto(requestId, appId);
                    if (!requestSent) {
                        Log.e(TAG, "Failed to send photo request to glasses");
                    }
                } else {
                    Log.e(TAG, "Cannot process photo request: smartGlassesManager is null");
                }
            }
            
            @Override
            public void onVideoStreamRequest(String appId) {
                Log.d(TAG, "Video stream request received: appId=" + appId);
                
                // Forward the request to the smart glasses manager
                if (smartGlassesManager != null) {
                    boolean requestSent = smartGlassesManager.requestVideoStream();
                    if (!requestSent) {
                        Log.e(TAG, "Failed to send video stream request to glasses");
                    }
                } else {
                    Log.e(TAG, "Cannot process video stream request: smartGlassesManager is null");
                }
            }

            @Override
            public void onAppStarted(String packageName) {
                AugmentosService.this.onAppStarted(packageName);
            }

            @Override
            public void onAppStopped(String packageName) {
                AugmentosService.this.onAppStopped(packageName);
            }

            @Override
            public void onSettingsUpdate(JSONObject settings) {
                Log.d("AugmentOsService", "!!!! Settings update received: " + settings.toString() + ".");
                try {
                    if (settings.has("brightness")) {
                        brightnessLevel = settings.getInt("brightness");
                    }
                    if (settings.has("autoBrightness")) {
                        autoBrightness = settings.getBoolean("autoBrightness");
                        Log.d(TAG, "Updating glasses auto brightness: " + autoBrightness);
                    }
                    if (autoBrightness) {
                        smartGlassesManager.updateGlassesAutoBrightness(true);
                    } else {
                        Log.d(TAG, "Updating glasses brightness: " + brightnessLevel);
                        smartGlassesManager.updateGlassesBrightness(brightnessLevel);
                    }

                    if (settings.has("headUpAngle")) {
                        headUpAngle = settings.getInt("headUpAngle");
                        smartGlassesManager.updateGlassesHeadUpAngle(headUpAngle);
                    }

                    if (settings.has("dashboardHeight")) {
                        dashboardHeight = settings.getInt("dashboardHeight");
                        smartGlassesManager.updateGlassesDashboardHeight(dashboardHeight);
                    }

                    if (settings.has("dashboardDepth")) {
                        dashboardDepth = settings.getInt("dashboardDepth");
                        smartGlassesManager.updateGlassesDepth(dashboardDepth);
                    }
                    
                    // if (settings.has("useOnboardMic")) {
                    //     useOnboardMic = settings.getBoolean("useOnboardMic");
                    //     if (useOnboardMic) {
                    //         smartGlassesManager.changeMicrophoneState(false);
                    //     }
                    // }
//                     if (settings.has("sensingEnabled")) {
//                         sensingEnabled = settings.getBoolean("sensingEnabled");
// //                        EventBus.getDefault().post(new SensingEnabledEvent(sensingEnabled));
//                     }
                    // if (settings.has("bypassVad")) {
                    //     bypassVad = settings.getBoolean("bypassVad");
//                        EventBus.getDefault().post(new BypassVadEvent(bypassVad));
                    // }
//                    if (settings.has("bypassAudioEncoding")) {
//                        bypassAudioEncoding = settings.getBoolean("bypassAudioEncoding");
//                        EventBus.getDefault().post(new BypassAudioEncodingEvent(bypassAudioEncoding));
//                    }
                    if (settings.has("contextualDashboard")) {
                        contextualDashboardEnabled = settings.getBoolean("contextualDashboard");
//                        EventBus.getDefault().post(new ContextualDashboardEnabledEvent(contextualDashboardEnabled));
                    }
                    if (settings.has("metricSystemEnabled")) {
                        metricSystemEnabled = settings.getBoolean("metricSystemEnabled");
                    }
                    if (settings.has("alwaysOnStatusBar")) {
                        alwaysOnStatusBarEnabled = settings.getBoolean("alwaysOnStatusBar");
//                        EventBus.getDefault().post(new AlwaysOnStatusBarEnabledEvent(alwaysOnStatusBarEnabled));
                    }
                    Log.d("AugmentOsService", "Settings updated: " + settings.toString() + ".");

                    // Update UI or notify other components about settings change
                    sendStatusToAugmentOsManager();
                } catch (JSONException e) {
                    Log.e(TAG, "Error parsing settings update", e);
=======

            @Override
            public void onMediaControlCommand(JSONObject commandJson) {
                Log.d(TAG, "AugmentosService: ServerCommsCallback.onMediaControlCommand received: " + commandJson);
                try {
                    JSONObject messageForManagerJs = new JSONObject();
                    messageForManagerJs.put("source", Constants.CORE_TO_MANAGER_CLOUD_SENT_COMMAND);
                    messageForManagerJs.put("command", commandJson);

                    AugmentOSLibBus.getInstance().post(new CoreToManagerOutputEvent(messageForManagerJs.toString()));
                    Log.d(TAG, "AugmentosService: Posted CoreToManagerOutputEvent for phone_media_control.");
                } catch (JSONException e) {
                    Log.e(TAG, "AugmentosService: Error wrapping/relaying phone_media_control command via ServerCommsCallback", e);
>>>>>>> 503586bb
                }
            }
        });
    }

    // AugmentOS_Manager Comms Callbacks
    public void sendStatusToBackend() {
        JSONObject status = generateStatusJson();
        Log.d(TAG, "Sending status to backend: " + status.toString());
        ServerComms.getInstance().sendCoreStatus(status);
    }

    public void sendStatusToAugmentOsManager() {
        JSONObject status = generateStatusJson();
        blePeripheral.sendDataToAugmentOsManager(status.toString());
    }

    @Override
    public void requestPing() {
        blePeripheral.sendPing();
    }

    @Override
    public void requestStatus() {
        sendStatusToAugmentOsManager();
    }

    @Override
    public void searchForCompatibleDeviceNames(String modelName) {
        Log.d("AugmentOsService", "Searching for compatible device names for model: " + modelName);
        SmartGlassesDevice device = SmartGlassesManager.getSmartGlassesDeviceFromModelName(modelName);
        if (device == null) {
            blePeripheral.sendNotifyManager("Incorrect model name: " + modelName, "error");
            return;
        }

        // Ensure we have a fresh SmartGlassesManager instance for searching
        // First check if it's already running
        if (smartGlassesManager != null) {
            // Stop the existing instance to ensure a clean state
            try {
                stopSmartGlassesManager();
                smartGlassesManager = null;
                smartGlassesManagerBound = false;
                Log.d(TAG, "Stopped existing SmartGlassesManager before device search");
            } catch (Exception e) {
                Log.e(TAG, "Error stopping SmartGlassesManager: " + e.getMessage());
            }
        }

        // Now execute with a fresh instance
        executeOnceSmartGlassesManagerReady(() -> {
            smartGlassesManager.findCompatibleDeviceNames(device);
            // blePeripheral.sendGlassesSearchResultsToManager(modelName, compatibleDeviceNames);
        });
    }

    @Subscribe
    public void onMicStateForFrontendEvent(isMicEnabledForFrontendEvent event) {
        Log.d("AugmentOsService", "Received mic state for frontend event: " + event.micState);
        isMicEnabledForFrontend = event.micState;
        sendStatusToAugmentOsManager();
    }

    // TODO: This is for debug.. remove before pushing to prod
    @Subscribe
    public void handleMicModeChangedEvent(MicModeChangedEvent event) {
        Log.d(TAG, "Microphone mode changed: " + event.getStatus());

        // Log the new microphone status
        PhoneMicrophoneManager.MicStatus status = event.getStatus();
        //blePeripheral.sendNotifyManager(status.name(), "success");
        switch (status) {
            case SCO_MODE:
                Log.d(TAG, "Microphone using Bluetooth SCO mode");
                break;
            case NORMAL_MODE:
                Log.d(TAG, "Microphone using normal phone mic");
                break;
            case GLASSES_MIC:
                Log.d(TAG, "Microphone using glasses onboard mic");
                break;
            case PAUSED:
                Log.d(TAG, "Microphone recording paused (conflict detected)");
                break;
        }
    }

    @Override
    public void connectToWearable(String modelName, String deviceName) {
        Log.d("AugmentOsService", "Connecting to wearable: " + modelName + ". DeviceName: " + deviceName + ".");
        
        SmartGlassesDevice device = SmartGlassesManager.getSmartGlassesDeviceFromModelName(modelName);
        if (device == null) {
            blePeripheral.sendNotifyManager("Incorrect model name: " + modelName, "error");
            return;
        }

        // Save device address for specific glasses types (just like Even)
        if (!deviceName.isEmpty()) {
            if (modelName.contains("Even Realities")) {
                savePreferredG1DeviceId(this, deviceName);
            } 
            else if (modelName.equals("Mentra Live")) {
                // Save Mentra Live device name in its preferences
                SharedPreferences mentraPrefs = getSharedPreferences("MentraLivePrefs", Context.MODE_PRIVATE);
                mentraPrefs.edit().putString("LastConnectedDeviceName", deviceName).apply();
                Log.d("AugmentOsService", "Saved Mentra Live device name: " + deviceName);
            }
        }

        executeOnceSmartGlassesManagerReady(() -> {
            smartGlassesManager.connectToSmartGlasses(device);
            sendStatusToAugmentOsManager();
        });
    }

    @Override
    public void disconnectWearable(String wearableId) {
        Log.d("AugmentOsService", "Disconnecting from wearable: " + wearableId);
        // Reset WiFi status
        glassesWifiConnected = false;
        glassesWifiSsid = "";
        
        // Reset state AND completely stop the service to get a clean state
        if (smartGlassesManager != null) {
            try {
                // First reset state to ensure proper event handling
                smartGlassesManager.resetState();
                
                // Then stop and unbind from the service completely
                stopSmartGlassesManager();
                
                // Set to null to ensure we don't try to use it
                smartGlassesManager = null;
                smartGlassesManagerBound = false;
                
                Log.d(TAG, "Successfully stopped SmartGlassesManager service for clean reconnect");
            } catch (Exception e) {
                Log.e(TAG, "Error stopping SmartGlassesManager: " + e.getMessage());
            }
        }
        
        sendStatusToAugmentOsManager();
    }

    @Override
    public void forgetSmartGlasses() {
        Log.d("AugmentOsService", "Forgetting wearable");
        SmartGlassesManager.savePreferredWearable(this, "");
        deleteEvenSharedPreferences(this);
        
        // Clear MentraLive device name preference
        SharedPreferences mentraPrefs = getSharedPreferences("MentraLivePrefs", Context.MODE_PRIVATE);
        mentraPrefs.edit().remove("LastConnectedDeviceName").apply();
        Log.d("AugmentOsService", "Cleared MentraLive stored device name");
        
        brightnessLevel = null;
        batteryLevel = null;
        
        // Reset WiFi status
        glassesWifiConnected = false;
        glassesWifiSsid = "";
        

        // Reset instead of stopping
        if (smartGlassesManager != null) {
            smartGlassesManager.resetState();
        }

        sendStatusToAugmentOsManager();
    }

    // TODO: Can remove this?
    @Override
    public void startApp(String packageName) {
        Log.d("AugmentOsService", "Starting app: " + packageName);
        // Logic to start the app by package name

        ServerComms.getInstance().startApp(packageName);
        if (smartGlassesManager == null || smartGlassesManager.getConnectedSmartGlasses() == null) {
        //    blePeripheral.sendNotifyManager("Connect glasses to use your app", "success");
        }
    }

    // TODO: Can remove this?
    @Override
    public void stopApp(String packageName) {
        Log.d("AugmentOsService", "Stopping app: " + packageName);
        ServerComms.getInstance().stopApp(packageName);
    }

    @Override
    public void setForceCoreOnboardMic(boolean toForceCoreOnboardMic) {
        SmartGlassesManager.saveForceCoreOnboardMic(this, toForceCoreOnboardMic);
        if(smartGlassesManager != null && smartGlassesManager.getConnectedSmartGlasses() != null) {
            blePeripheral.sendNotifyManager(this.getResources().getString(R.string.SETTING_WILL_APPLY_ON_NEXT_GLASSES_CONNECTION), "success");
        }
        sendStatusToBackend();
       sendStatusToAugmentOsManager();
    }

    @Override
    public void setSensingEnabled(boolean sensingEnabled) {
        SmartGlassesManager.saveSensingEnabled(this, sensingEnabled);
        if(smartGlassesManager != null && smartGlassesManager.getConnectedSmartGlasses() != null) {
            blePeripheral.sendNotifyManager(this.getResources().getString(R.string.SETTING_WILL_APPLY_ON_NEXT_GLASSES_CONNECTION), "success");
        }
        sendStatusToBackend();
        sendStatusToAugmentOsManager();
    }

    @Override
    public void setBypassVadForDebugging(boolean bypassVadForDebugging) {
        SmartGlassesManager.saveBypassVadForDebugging(this, bypassVadForDebugging);
        sendStatusToBackend();
    }

    @Override
    public void setBypassAudioEncodingForDebugging(boolean bypassAudioEncodingForDebugging) {
        SmartGlassesManager.saveBypassAudioEncodingForDebugging(this, bypassAudioEncodingForDebugging);
        sendStatusToBackend();
    }

    @Override
    public void setContextualDashboardEnabled(boolean contextualDashboardEnabled) {
        this.contextualDashboardEnabled = contextualDashboardEnabled;
        sendStatusToBackend();
        sendStatusToAugmentOsManager();
    }

    @Override
    public void setAlwaysOnStatusBarEnabled(boolean alwaysOnStatusBarEnabled) {
        // TODO: Fix this

        // if (alwaysOnStatusBarEnabled) {
        //     smartGlassesManager.windowManager.showAppLayer(
        //             "serverappid",
        //             () -> smartGlassesManager.sendTextWall(cachedDashboardTopLine),
        //             0
        //     );
        // }
        // else {
        //     EventBus.getDefault().post(new HomeScreenEvent());
        // }

//        Log.d(TAG, "Setting always on status bar enabled: " + alwaysOnStatusBarEnabled);

        this.alwaysOnStatusBarEnabled = alwaysOnStatusBarEnabled;
        sendStatusToBackend();
//        sendStatusToAugmentOsManager();
    }

    @Override
    public void setMetricSystemEnabled(boolean metricSystemEnabled) {
        this.metricSystemEnabled = metricSystemEnabled;
        sendStatusToBackend();
        sendStatusToAugmentOsManager();
    }

    // TODO: Can remove this?
    @Override
    public void installAppFromRepository(String repository, String packageName) throws JSONException {
        Log.d("AugmentOsService", "Installing app from repository: " + packageName);
        blePeripheral.sendNotifyManager("Not implemented", "error");
    }

    // TODO: Can remove this?
    @Override
    public void uninstallApp(String uninstallPackageName) {
        Log.d(TAG, "uninstallApp not implemented");
        blePeripheral.sendNotifyManager("Not implemented", "error");
    }

    @Override
    public void requestAppInfo(String packageNameToGetDetails) {
        ThirdPartyEdgeApp tpa = edgeTpaSystem.getThirdPartyAppByPackageName(packageNameToGetDetails);
        if (tpa == null) {
            blePeripheral.sendNotifyManager("Could not find app", "error");
            sendStatusToAugmentOsManager();
            return;
        }
        JSONArray settings = tpa.getSettings(this);
        if (settings == null) {
            blePeripheral.sendNotifyManager("Could not get app's details", "error");
            return;
        }
        blePeripheral.sendAppInfoToManager(tpa);
    }

    @Override
    public void handleNotificationData(JSONObject notificationData){
        try {
            if (notificationData != null) {
                String appName = notificationData.optString("app_name");
                String title = notificationData.getString("title");
                String text = notificationData.getString("text");
//                long timestamp = notificationData.getLong("timestamp");
                String uuid = java.util.UUID.randomUUID().toString();

                ServerComms.getInstance().sendPhoneNotification(uuid, appName, title, text, "high");

                //EventBus.getDefault().post(new NotificationEvent(title, text, appName, timestamp, uuid));
            } else {
                System.out.println("Notification Data is null");
            }
        } catch (JSONException e) {
            Log.d(TAG, "JSONException occurred while handling notification data: " + e.getMessage());
        }
    }

    @Override
    public void updateGlassesBrightness(int brightness) {
        Log.d("AugmentOsService", "Updating glasses brightness: " + brightness);
        if (smartGlassesManager != null) {
            String title = "Brightness Adjustment";
            String body = "Updating glasses brightness to " + brightness + "%.";
            smartGlassesManager.windowManager.showAppLayer("system", () -> smartGlassesManager.sendReferenceCard(title, body), 6);
            smartGlassesManager.updateGlassesBrightness(brightness);
        }
        this.brightnessLevel = brightness;
        this.autoBrightness = false;
        sendStatusToBackend();
        sendStatusToAugmentOsManager();
    }

    @Override
    public void updateGlassesAutoBrightness(boolean autoBrightness) {
        Log.d("AugmentOsService", "Updating glasses auto brightness: " + autoBrightness);
        if (smartGlassesManager != null) {
            smartGlassesManager.updateGlassesAutoBrightness(autoBrightness);
        }
        this.autoBrightness = autoBrightness;
        sendStatusToBackend();
        sendStatusToAugmentOsManager();
    }

    @Override
    public void updateGlassesHeadUpAngle(int headUpAngle) {
        Log.d("AugmentOsService", "Updating glasses head up angle: " + headUpAngle);
        if (smartGlassesManager != null) {
            smartGlassesManager.updateGlassesHeadUpAngle(headUpAngle);
            this.headUpAngle = headUpAngle;
            sendStatusToBackend();
            sendStatusToAugmentOsManager();
        } else {
            blePeripheral.sendNotifyManager("Connect glasses to update head up angle", "error");
        }
    }

    @Override
    public void updateGlassesDashboardHeight(int dashboardHeight) {
        Log.d("AugmentOsService", "Updating glasses dashboard height: " + dashboardHeight);
        if (smartGlassesManager != null) {
            smartGlassesManager.updateGlassesDashboardHeight(dashboardHeight);
            this.dashboardHeight = dashboardHeight;
            sendStatusToBackend();
            sendStatusToAugmentOsManager();
        } else {
            blePeripheral.sendNotifyManager("Connect glasses to update dashboard height", "error");
        }
    }


    @Override
    public void updateGlassesDepth(int depth) {
        Log.d("AugmentOsService", "Updating glasses depth: " + depth);
        if (smartGlassesManager != null) {
            smartGlassesManager.updateGlassesDepth(depth);
            this.dashboardDepth = depth;
            sendStatusToBackend();
            sendStatusToAugmentOsManager();
        } else {
            blePeripheral.sendNotifyManager("Connect glasses to update depth", "error");
        }
    }
    
    @Override
    public void setGlassesWifiCredentials(String ssid, String password) {
        Log.d(TAG, "Setting WiFi credentials for glasses, SSID: " + ssid);
        
        if (smartGlassesManager == null || smartGlassesManager.getConnectedSmartGlasses() == null) {
            blePeripheral.sendNotifyManager("No glasses connected to set WiFi credentials", "error");
            return;
        }
        
        String deviceModel = smartGlassesManager.getConnectedSmartGlasses().deviceModelName;
        if (deviceModel == null || !deviceModel.contains("Mentra Live")) {
            blePeripheral.sendNotifyManager("Connected glasses do not support WiFi", "error");
            return;
        }

        // Send WiFi credentials to glasses
        smartGlassesManager.sendWifiCredentials(ssid, password);

        // Show a message on the glasses
        smartGlassesManager.windowManager.showAppLayer(
            "system",
            () -> smartGlassesManager.sendReferenceCard("WiFi Setup",
                                                      "Connecting to: " + ssid),
            8
        );

        // Notify manager app
        blePeripheral.sendNotifyManager("WiFi credentials sent to glasses", "success");

        sendStatusToAugmentOsManager();

    }
    
    @Override
    public void requestWifiScan() {
        Log.d(TAG, "Requesting WiFi scan from glasses");
        
        if (smartGlassesManager == null || smartGlassesManager.getConnectedSmartGlasses() == null) {
            blePeripheral.sendNotifyManager("No glasses connected to scan for WiFi networks", "error");
            return;
        }
        
        String deviceModel = smartGlassesManager.getConnectedSmartGlasses().deviceModelName;
        if (deviceModel == null || !deviceModel.contains("Mentra Live")) {
            blePeripheral.sendNotifyManager("Connected glasses do not support WiFi scanning", "error");
            return;
        }
        
        // Show a message on the glasses
        smartGlassesManager.windowManager.showAppLayer(
            "system",
            () -> smartGlassesManager.sendReferenceCard("WiFi Setup", "Scanning for networks..."),
            5
        );
        
        // Send the scan request to the glasses
        smartGlassesManager.requestWifiScan();
        
        // Notify manager app
        blePeripheral.sendNotifyManager("Scanning for WiFi networks...", "info");
    }

    @Override
    public void setPreferredMic(String mic) {
        Log.d("AugmentOsService", "Setting preferred mic: " + mic);
        preferredMic = mic;
        SmartGlassesManager.setPreferredMic(this, mic);
        setForceCoreOnboardMic(mic.equals("phone"));
    }

    @Override
    public void setAuthSecretKey(String uniqueUserId, String authSecretKey) {
        Log.d("AugmentOsService", "Setting auth secret key: " + authSecretKey);
        if (authHandler.getCoreToken() == null ||!authHandler.getCoreToken().equals(authSecretKey)) {
            authHandler.setAuthSecretKey(authSecretKey);
            ServerComms.getInstance().disconnectWebSocket();
            ServerComms.getInstance().connectWebSocket(authHandler.getCoreToken());
        }
        authHandler.verifyAuthSecretKey(uniqueUserId);
        sendStatusToAugmentOsManager();
    }

    @Override
    public void verifyAuthSecretKey() {
        Log.d("AugmentOsService", "verify auth secret key");
    }

    @Override
    public void deleteAuthSecretKey() {
        Log.d("AugmentOsService", "Deleting auth secret key");
        authHandler.deleteAuthSecretKey();
        
        // When auth key is deleted (sign out), reset state for the next user
        if (smartGlassesManager != null) {
            smartGlassesManager.resetState();
        }
        
        // Stop all running apps
        if (edgeTpaSystem != null) {
            edgeTpaSystem.stopAllThirdPartyApps();
        }
        
        // Reset cached app data
        cachedThirdPartyAppList = new ArrayList<>();
        cachedDashboardDisplayObject = null;
        // When auth key is deleted (sign out), reset state for the next user
        if (smartGlassesManager != null) {
           smartGlassesManager.resetState();
        }

        // Stop all running apps
        if (edgeTpaSystem != null) {
            edgeTpaSystem.stopAllThirdPartyApps();
        }

        // Reset cached app data
        cachedThirdPartyAppList = new ArrayList<>();
        cachedDashboardDisplayObject = null;

        // Disconnect from server
        ServerComms.getInstance().disconnectWebSocket();
        webSocketLifecycleManager.updateSmartGlassesState(SmartGlassesConnectionState.DISCONNECTED);
        
        sendStatusToAugmentOsManager();
    }

    @Override
    public void updateAppSettings(String targetApp, JSONObject settings) {
        Log.d("AugmentOsService", "Updating settings for app: " + targetApp);
        ThirdPartyEdgeApp tpa = edgeTpaSystem.getThirdPartyAppByPackageName(targetApp);
        if (tpa == null) {
            blePeripheral.sendNotifyManager("Could not find app", "error");
            return;
        }

        boolean allSuccess = true;
        try {
            // New loop over all keys in the settings object
            Iterator<String> keys = settings.keys();
            while (keys.hasNext()) {
                String key = keys.next();
                Object value = settings.get(key);
                if(!tpa.updateSetting(this, key, value)) {
                    allSuccess = false;
                }
            }
        } catch (JSONException e) {
            Log.e("AugmentOsService", "Failed to parse settings object", e);
            allSuccess = false;
        }

        if (!allSuccess) {
            blePeripheral.sendNotifyManager("Error updating settings", "error");
        }
    }

    /**
     * Helper method to clean up all resources, disconnect from devices, 
     * and reset the service state completely
     */
    private void cleanupAllResources() {
        Log.d(TAG, "Cleaning up all resources and connections");
        
        // Stop all running apps
        if(edgeTpaSystem != null) {
            edgeTpaSystem.stopAllThirdPartyApps();
        }
        
        // Stop location updates and cleanup
        if(locationSystem != null) {
            // BATTERY OPTIMIZATION: Use cleanup method instead of just stopping updates
            locationSystem.cleanup();
        }
        
        // Clean up screen capture resources
        if(screenCaptureRunnable != null) {
            screenCaptureHandler.removeCallbacks(screenCaptureRunnable);
        }
        if (virtualDisplay != null) {
            virtualDisplay.release();
            virtualDisplay = null;
        }
        if (mediaProjection != null) {
            mediaProjection.stop();
            mediaProjection = null;
        }
        
        // BATTERY OPTIMIZATION: Clean up our animation handler
        if (animationRunnable != null) {
            uiHandler.removeCallbacks(animationRunnable);
            animationRunnable = null;
        }
        // Remove all pending posts to avoid any UI updates after destruction
        uiHandler.removeCallbacksAndMessages(null);
        
        // Reset glasses connection - unbind from the service
        if (smartGlassesManagerBound) {
            stopSmartGlassesManager(); // This method handles all the cleanup
        } else if (smartGlassesManager != null) {
            smartGlassesManager = null;
            edgeTpaSystem.setSmartGlassesManager(null);
        }
        
        // Reset cached data
        cachedThirdPartyAppList = new ArrayList<>();
        cachedDashboardDisplayObject = null;
        
        // Reset WiFi status
        glassesWifiConnected = false;
        glassesWifiSsid = "";
        
        // Disconnect websockets
        if (webSocketLifecycleManager != null) {
            webSocketLifecycleManager.updateSmartGlassesState(SmartGlassesConnectionState.DISCONNECTED);
            webSocketLifecycleManager.cleanup();
        }
        ServerComms.getInstance().disconnectWebSocket();
        
        // Clear BLE connections
        if (blePeripheral != null) {
            blePeripheral.destroy();
        }
        
        if(edgeTpaSystem != null) {
            edgeTpaSystem.destroy();
        }
    }

    @Override
    public void onDestroy() {
        Log.d(TAG, "Service being destroyed");
        
        // BATTERY OPTIMIZATION: Cleanup resources first, then unregister from EventBus
        // This prevents unhandled EventBus events during cleanup
        cleanupAllResources();
        
        // Unregister from EventBus with proper error handling
        try {
            if (EventBus.getDefault().isRegistered(this)) {
                EventBus.getDefault().unregister(this);
            }
        } catch (Exception e) {
            Log.e(TAG, "Error unregistering from EventBus", e);
        }
        
        // Stop periodic datetime sending
        datetimeHandler.removeCallbacks(datetimeRunnable);
        
        super.onDestroy();
    }


    public class LocalBinder extends Binder {
        public AugmentosService getService() {
            // Return this instance of LocalService so clients can call public methods
            return AugmentosService.this;
        }
    }

    @Override
    public IBinder onBind(Intent intent) {
        super.onBind(intent);
        Log.d(TAG, "Something bound");
        return binder;
    }

<<<<<<< HEAD
    // Called when the backend notifies that an app has started
    public void onAppStarted(String packageName) {
        if (blePeripheral != null) {
            try {
                JSONObject msg = new JSONObject();
                msg.put("type", "app_started");
                msg.put("packageName", packageName);
                blePeripheral.sendDataToAugmentOsManager(msg.toString());
            } catch (JSONException e) {
                // Optionally log or handle error
            }
        }
    }

    // Called when the backend notifies that an app has stopped
    public void onAppStopped(String packageName) {
        if (blePeripheral != null) {
            try {
                JSONObject msg = new JSONObject();
                msg.put("type", "app_stopped");
                msg.put("packageName", packageName);
                blePeripheral.sendDataToAugmentOsManager(msg.toString());
            } catch (JSONException e) {
                // Optionally log or handle error
            }
        }
    }

    @Override
    public void setServerUrl(String url) {
        SharedPreferences prefs = PreferenceManager.getDefaultSharedPreferences(this);
        prefs.edit().putString("augmentos_server_url_override", url).apply();
        // Disconnect and reconnect websocket to use new URL
        ServerComms.getInstance().disconnectWebSocket();
        if (authHandler != null && authHandler.getCoreToken() != null) {
            ServerComms.getInstance().connectWebSocket(authHandler.getCoreToken());
        }
=======
    @Override
    public void sendMediaState(JSONObject mediaStateData) {
        Log.d(TAG, "AugmentosService: sendMediaState called");
        ServerComms.getInstance().sendMediaState(mediaStateData);
    }

    @Override
    public void sendMediaMetadata(JSONObject mediaMetadata) {
        Log.d(TAG, "AugmentosService: sendMediaMetadata called");
        ServerComms.getInstance().sendMediaMetadata(mediaMetadata);
    }

    @Override
    public void sendMediaSessionEnded(JSONObject sessionEndedData) {
        Log.d(TAG, "AugmentosService: sendMediaSessionEnded called");
        ServerComms.getInstance().sendMediaSessionEnded(sessionEndedData);
>>>>>>> 503586bb
    }
}<|MERGE_RESOLUTION|>--- conflicted
+++ resolved
@@ -1459,7 +1459,6 @@
                         break;
                 }
             }
-<<<<<<< HEAD
             
             @Override
             public void onPhotoRequest(String requestId, String appId) {
@@ -1569,7 +1568,8 @@
                     sendStatusToAugmentOsManager();
                 } catch (JSONException e) {
                     Log.e(TAG, "Error parsing settings update", e);
-=======
+                }
+            }
 
             @Override
             public void onMediaControlCommand(JSONObject commandJson) {
@@ -1583,7 +1583,6 @@
                     Log.d(TAG, "AugmentosService: Posted CoreToManagerOutputEvent for phone_media_control.");
                 } catch (JSONException e) {
                     Log.e(TAG, "AugmentosService: Error wrapping/relaying phone_media_control command via ServerCommsCallback", e);
->>>>>>> 503586bb
                 }
             }
         });
@@ -2227,7 +2226,6 @@
         return binder;
     }
 
-<<<<<<< HEAD
     // Called when the backend notifies that an app has started
     public void onAppStarted(String packageName) {
         if (blePeripheral != null) {
@@ -2265,7 +2263,8 @@
         if (authHandler != null && authHandler.getCoreToken() != null) {
             ServerComms.getInstance().connectWebSocket(authHandler.getCoreToken());
         }
-=======
+    }
+
     @Override
     public void sendMediaState(JSONObject mediaStateData) {
         Log.d(TAG, "AugmentosService: sendMediaState called");
@@ -2282,6 +2281,5 @@
     public void sendMediaSessionEnded(JSONObject sessionEndedData) {
         Log.d(TAG, "AugmentosService: sendMediaSessionEnded called");
         ServerComms.getInstance().sendMediaSessionEnded(sessionEndedData);
->>>>>>> 503586bb
     }
 }