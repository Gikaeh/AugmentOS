package com.teamopensmartglasses.convoscope;

import static com.teamopensmartglasses.augmentoslib.AugmentOSGlobalConstants.AugmentOSManagerPackageName;
import static com.teamopensmartglasses.convoscope.BatteryOptimizationHelper.handleBatteryOptimization;
import static com.teamopensmartglasses.convoscope.BatteryOptimizationHelper.isSystemApp;
import static com.teamopensmartglasses.convoscope.Constants.BUTTON_EVENT_ENDPOINT;
import static com.teamopensmartglasses.convoscope.Constants.DIARIZE_QUERY_ENDPOINT;
import static com.teamopensmartglasses.convoscope.Constants.LLM_QUERY_ENDPOINT;
import static com.teamopensmartglasses.convoscope.Constants.SEND_NOTIFICATIONS_ENDPOINT;
import static com.teamopensmartglasses.convoscope.Constants.UI_POLL_ENDPOINT;
import static com.teamopensmartglasses.convoscope.Constants.GEOLOCATION_STREAM_ENDPOINT;
import static com.teamopensmartglasses.convoscope.Constants.SET_USER_SETTINGS_ENDPOINT;
import static com.teamopensmartglasses.convoscope.Constants.GET_USER_SETTINGS_ENDPOINT;
import static com.teamopensmartglasses.convoscope.Constants.adhdStmbAgentKey;
import static com.teamopensmartglasses.convoscope.Constants.entityDefinitionsKey;
import static com.teamopensmartglasses.convoscope.Constants.explicitAgentQueriesKey;
import static com.teamopensmartglasses.convoscope.Constants.explicitAgentResultsKey;
import static com.teamopensmartglasses.convoscope.Constants.glassesCardTitle;
import static com.teamopensmartglasses.convoscope.Constants.languageLearningKey;
import static com.teamopensmartglasses.convoscope.Constants.llContextConvoKey;
import static com.teamopensmartglasses.convoscope.Constants.llWordSuggestUpgradeKey;
import static com.teamopensmartglasses.convoscope.Constants.notificationFilterKey;
import static com.teamopensmartglasses.convoscope.Constants.proactiveAgentResultsKey;
import static com.teamopensmartglasses.convoscope.Constants.shouldUpdateSettingsKey;
import static com.teamopensmartglasses.convoscope.Constants.displayRequestsKey;
import static com.teamopensmartglasses.convoscope.Constants.wakeWordTimeKey;
import static com.teamopensmartglasses.convoscope.Constants.augmentOsMainServiceNotificationId;
import static com.teamopensmartglasses.smartglassesmanager.SmartGlassesAndroidService.getPreferredWearable;
import static com.teamopensmartglasses.smartglassesmanager.SmartGlassesAndroidService.getSmartGlassesDeviceFromModelName;
import static com.teamopensmartglasses.smartglassesmanager.SmartGlassesAndroidService.savePreferredWearable;
import static com.teamopensmartglasses.smartglassesmanager.smartglassescommunicators.EvenRealitiesG1SGC.deleteEvenSharedPreferences;
import static com.teamopensmartglasses.smartglassesmanager.smartglassescommunicators.EvenRealitiesG1SGC.savePreferredG1DeviceId;

import android.app.Notification;
import android.app.NotificationChannel;
import android.app.NotificationManager;
import android.app.PendingIntent;
import android.app.Service;
import android.content.ComponentName;
import android.content.Context;
import android.content.Intent;
import android.content.IntentFilter;
import android.content.ServiceConnection;
import android.hardware.display.VirtualDisplay;
import android.media.projection.MediaProjection;
import android.os.BatteryManager;
import android.os.Binder;
import android.os.Build;
import android.os.Bundle;
import android.os.Handler;
import android.os.IBinder;
import android.os.Looper;
import android.service.notification.NotificationListenerService;
import android.util.Log;

import androidx.annotation.NonNull;
import androidx.core.app.NotificationCompat;
import androidx.preference.PreferenceManager;

import com.google.android.gms.tasks.OnCompleteListener;
import com.google.android.gms.tasks.Task;
import com.google.firebase.auth.FirebaseAuth;
import com.google.firebase.auth.FirebaseUser;
import com.google.firebase.auth.GetTokenResult;
import com.teamopensmartglasses.augmentoslib.DataStreamType;
import com.teamopensmartglasses.augmentoslib.ThirdPartyApp;
import com.teamopensmartglasses.augmentoslib.ThirdPartyAppType;
import com.teamopensmartglasses.augmentoslib.events.NotificationEvent;
import com.teamopensmartglasses.augmentoslib.events.SubscribeDataStreamRequestEvent;
import com.teamopensmartglasses.convoscope.comms.AugmentOsActionsCallback;
import com.teamopensmartglasses.convoscope.comms.AugmentosBlePeripheral;
import com.teamopensmartglasses.convoscope.events.AugmentosSmartGlassesDisconnectedEvent;
import com.teamopensmartglasses.convoscope.events.GoogleAuthFailedEvent;
import com.teamopensmartglasses.convoscope.convoscopebackend.BackendServerComms;
import com.teamopensmartglasses.convoscope.convoscopebackend.VolleyJsonCallback;
import com.teamopensmartglasses.convoscope.events.NewScreenImageEvent;
import com.teamopensmartglasses.convoscope.events.NewScreenTextEvent;
import com.teamopensmartglasses.convoscope.events.SignOutEvent;
import com.teamopensmartglasses.convoscope.statushelpers.BatteryStatusHelper;
import com.teamopensmartglasses.convoscope.statushelpers.GsmStatusHelper;
import com.teamopensmartglasses.convoscope.statushelpers.WifiStatusHelper;
import com.teamopensmartglasses.convoscope.tpa.TPASystem;
import com.teamopensmartglasses.convoscope.ui.AugmentosUi;

import com.teamopensmartglasses.smartglassesmanager.SmartGlassesAndroidService;
import com.teamopensmartglasses.smartglassesmanager.eventbusmessages.DisplayGlassesDashboardEvent;
<<<<<<< HEAD
import com.teamopensmartglasses.smartglassesmanager.eventbusmessages.GlassesBluetoothSearchDiscoverEvent;
import com.teamopensmartglasses.smartglassesmanager.eventbusmessages.GlassesBluetoothSearchStopEvent;
=======
import com.teamopensmartglasses.smartglassesmanager.eventbusmessages.FoundGlassesBluetoothDeviceEvent;
import com.teamopensmartglasses.smartglassesmanager.eventbusmessages.GlassesBatteryLevelEvent;
>>>>>>> ac539970
import com.teamopensmartglasses.smartglassesmanager.eventbusmessages.SetSensingEnabledEvent;
import com.teamopensmartglasses.smartglassesmanager.speechrecognition.SpeechRecSwitchSystem;
import com.teamopensmartglasses.smartglassesmanager.supportedglasses.SmartGlassesDevice;
import com.teamopensmartglasses.smartglassesmanager.supportedglasses.SmartGlassesOperatingSystem;

import com.teamopensmartglasses.augmentoslib.events.DiarizationOutputEvent;
import com.teamopensmartglasses.augmentoslib.events.GlassesTapOutputEvent;
import com.teamopensmartglasses.augmentoslib.events.SmartGlassesConnectedEvent;
import com.teamopensmartglasses.augmentoslib.events.SmartRingButtonOutputEvent;
import com.teamopensmartglasses.augmentoslib.events.SpeechRecOutputEvent;

import org.greenrobot.eventbus.EventBus;
import org.greenrobot.eventbus.Subscribe;
import org.json.JSONArray;
import org.json.JSONException;
import org.json.JSONObject;

import java.text.SimpleDateFormat;
import java.time.LocalDateTime;
import java.time.format.DateTimeFormatter;
import java.util.ArrayList;
import java.util.Arrays;
import java.util.Comparator;
import java.util.Date;
import java.util.Locale;
import java.util.Objects;
import java.util.LinkedList;
import java.util.Collections;
import java.util.List;
import java.util.Queue;
import java.util.stream.Collectors;
//SpeechRecIntermediateOutputEvent
import net.sourceforge.pinyin4j.PinyinHelper;
import net.sourceforge.pinyin4j.format.HanyuPinyinOutputFormat;
import net.sourceforge.pinyin4j.format.HanyuPinyinCaseType;
import net.sourceforge.pinyin4j.format.HanyuPinyinToneType;
import net.sourceforge.pinyin4j.format.HanyuPinyinVCharType;
import net.sourceforge.pinyin4j.format.exception.BadHanyuPinyinOutputFormatCombination;
import com.huaban.analysis.jieba.JiebaSegmenter;
import com.huaban.analysis.jieba.SegToken;

public class AugmentosService extends Service implements AugmentOsActionsCallback {
    public final String TAG = "AugmentOS_AugmentOSService";

    private final IBinder binder = new LocalBinder();

    private FirebaseAuth firebaseAuth;
    private FirebaseAuth.AuthStateListener authStateListener;
    private FirebaseAuth.IdTokenListener idTokenListener;

    private final String notificationAppName = "AugmentOS_Main";
    private final String notificationDescription = "AugmentOS_Main Description";
    private final String myChannelId = "augmentos_main";
    public static final String ACTION_START_CORE = "ACTION_START_CORE";
    public static final String ACTION_STOP_CORE = "ACTION_STOP_CORE";

    public static final String ACTION_START_FOREGROUND_SERVICE = "MY_ACTION_START_FOREGROUND_SERVICE";
    public static final String ACTION_STOP_FOREGROUND_SERVICE = "MY_ACTION_STOP_FOREGROUND_SERVICE";

    private BatteryStatusHelper batteryStatusHelper;
    private WifiStatusHelper wifiStatusHelper;
    private GsmStatusHelper gsmStatusHelper;



    //Convoscope stuff
    String authToken = "";
    private BackendServerComms backendServerComms;
    ArrayList<String> responsesBuffer;
    ArrayList<String> transcriptsBuffer;
    ArrayList<String> responsesToShare;
    private final Handler csePollLoopHandler = new Handler(Looper.getMainLooper());
    private Runnable cseRunnableCode;
    private final Handler displayPollLoopHandler = new Handler(Looper.getMainLooper());
    private final Handler locationSendingLoopHandler = new Handler(Looper.getMainLooper());
    private MediaProjection mediaProjection;
    private VirtualDisplay virtualDisplay;
    private Handler screenCaptureHandler = new Handler();
    private Runnable screenCaptureRunnable;
    private Runnable uiPollRunnableCode;
    private Runnable displayRunnableCode;
    private Runnable locationSendingRunnableCode;
    private long lastDataSentTime = 0;
    private final long POLL_INTERVAL_ACTIVE = 200; // 200ms when actively sending data
    private final long POLL_INTERVAL_INACTIVE = 5000; // 5000ms (5s) when inactive
    private final long DATA_SENT_THRESHOLD = 90000; // 90 seconds
    private LocationSystem locationSystem;
    static final String deviceId = "android";
    public String proactiveAgents = "proactive_agent_insights";
    public String explicitAgent = "explicit_agent_insights";
    public String definerAgent = "intelligent_entity_definitions";
    public String languageLearningAgent = "language_learning";
    public String llWordSuggestUpgradeAgent = "ll_word_suggest_upgrade";
    public String llContextConvoAgent = "ll_context_convo";
    public String adhdStmbAgent = "adhd_stmb_agent_summaries";
    public double previousLat = 0;
    public double previousLng = 0;

    //language learning buffer stuff
    private LinkedList<DefinedWord> definedWords = new LinkedList<>();
    private LinkedList<STMBSummary> adhdStmbSummaries = new LinkedList<>();
    private LinkedList<LLUpgradeResponse> llUpgradeResponses = new LinkedList<>();
    private LinkedList<LLCombineResponse> llCombineResponses = new LinkedList<>();
    private LinkedList<ContextConvoResponse> contextConvoResponses = new LinkedList<>();
    private final long llDefinedWordsShowTime = 40 * 1000; // define in milliseconds
    private final long llContextConvoResponsesShowTime = 3 * 60 * 1000; // define in milliseconds
    private final long locationSendTime = 1000 * 10; // define in milliseconds
    private final long adhdSummaryShowTime = 10 * 60 * 1000; // define in milliseconds
    private final long llUpgradeShowTime = 5 * 60 * 1000; // define in milliseconds
    private final long llCombineShowTime = 5 * 60 * 1000; // define in milliseconds
    private final int maxDefinedWordsShow = 4;
    private final int maxLLCombineShow = 5;
    private final int maxAdhdStmbShowNum = 3;
    private final int maxContextConvoResponsesShow = 2;
    private final int maxLLUpgradeResponsesShow = 2;
    private final int charsPerTranscript = 90;
    private final int charsPerHanziTranscript = 36;

    long previousWakeWordTime = -1; // Initialize this at -1
    int numConsecutiveAuthFailures = 0;
    private long currTime = 0;
    private long lastPressed = 0;
    private long lastTapped = 0;

    //clear screen to start
    public boolean clearedScreenYet = false;

    String currentLiveCaption = "";
    String finalLiveCaption = "";
    String llCurrentString = "";

    private String translationText = "";
    private String liveCaptionText = "";

    private String finalLiveCaptionText = "";
    private String finalTranslationText = "";

    // Double clicking constants
    private final long doublePressTimeConst = 420;
    private final long doubleTapTimeConst = 600;
    private boolean segmenterLoaded = false;
    private boolean segmenterLoading = false;
    private boolean hasUserBeenNotified = false;

    public TPASystem tpaSystem;

    private AugmentosBlePeripheral blePeripheral;

    public AugmentosSmartGlassesService smartGlassesService;
    private boolean isSmartGlassesServiceBound = false;
    private final List<Runnable> serviceReadyListeners = new ArrayList<>();
    private NotificationSystem notificationSystem;

    private int batteryLevel = 80;

    public AugmentosService() {
    }

    private ServiceConnection connection = new ServiceConnection() {
        @Override
        public void onServiceConnected(ComponentName name, IBinder service) {
            AugmentosSmartGlassesService.LocalBinder binder = (AugmentosSmartGlassesService.LocalBinder) service;
            smartGlassesService = (AugmentosSmartGlassesService) binder.getService();
            isSmartGlassesServiceBound = true;
//            sendStatusToAugmentOsManager();
            for (Runnable action : serviceReadyListeners) {
                action.run();
            }
            serviceReadyListeners.clear(); // Clear the queue
        }

        @Override
        public void onServiceDisconnected(ComponentName name) {
            Log.d(TAG,"SMART GLASSES SERVICE DISCONNECTED!!!!");
            isSmartGlassesServiceBound = false;

            // TODO: For now, stop all apps on disconnection
            // TODO: Future: Make this nicer
            tpaSystem.stopAllThirdPartyApps();
            sendStatusToAugmentOsManager();
        }
    };

    @Subscribe
    public void onAugmentosSmartGlassesDisconnectedEvent(AugmentosSmartGlassesDisconnectedEvent event){
        // TODO: For now, stop all apps on disconnection
        // TODO: Future: Make this nicer
        tpaSystem.stopAllThirdPartyApps();
        sendStatusToAugmentOsManager();
    }

    //TODO NO MORE PASTA
    public ArrayList<String> notificationList = new ArrayList<String>();
    @Subscribe
    public void onDisplayGlassesDashboardEvent(DisplayGlassesDashboardEvent event) {
<<<<<<< HEAD
        // Get current time and date
        SimpleDateFormat timeFormat = new SimpleDateFormat("HH:mm", Locale.getDefault());
        SimpleDateFormat dateFormat = new SimpleDateFormat("MMM dd, yyyy", Locale.getDefault());
        String currentTime = timeFormat.format(new Date());
        String currentDate = dateFormat.format(new Date());

        // Get battery level
        IntentFilter iFilter = new IntentFilter(Intent.ACTION_BATTERY_CHANGED);
        Intent batteryStatus = this.registerReceiver(null, iFilter);
        int level = batteryStatus != null ?
                batteryStatus.getIntExtra(BatteryManager.EXTRA_LEVEL, -1) : -1;
        int scale = batteryStatus != null ?
                batteryStatus.getIntExtra(BatteryManager.EXTRA_SCALE, -1) : -1;
        float batteryPct = level * 100 / (float)scale;

        // Build dashboard string with fancy formatting
        StringBuilder dashboard = new StringBuilder();
       //     dashboard.append("Dashboard - AugmentOS\n");
        dashboard.append(String.format("│ %s, %s\n", currentDate, currentTime));
//            dashboard.append(String.format("│ Date      │ %s\n", currentDate));
=======
            // Get current time and date
            SimpleDateFormat timeFormat = new SimpleDateFormat("HH:mm", Locale.getDefault());
            SimpleDateFormat dateFormat = new SimpleDateFormat("MMM dd, yyyy", Locale.getDefault());
            String currentTime = timeFormat.format(new Date());
            String currentDate = dateFormat.format(new Date());

            // Get battery level
//            IntentFilter iFilter = new IntentFilter(Intent.ACTION_BATTERY_CHANGED);
//            Intent batteryStatus = this.registerReceiver(null, iFilter);
//            int level = batteryStatus != null ?
//                    batteryStatus.getIntExtra(BatteryManager.EXTRA_LEVEL, -1) : -1;
//            int scale = batteryStatus != null ?
//                    batteryStatus.getIntExtra(BatteryManager.EXTRA_SCALE, -1) : -1;
//            float batteryPct = level * 100 / (float)scale;

            // Build dashboard string with fancy formatting
            StringBuilder dashboard = new StringBuilder();
       //     dashboard.append("Dashboard - AugmentOS\n");
            dashboard.append(String.format(Locale.getDefault(), "│ %s, %s, %d%%\n", currentDate, currentTime, batteryLevel));
            //dashboard.append(String.format("│ Date      │ %s\n", currentDate));
>>>>>>> ac539970
//            dashboard.append(String.format("│ Battery │ %.0f%%\n", batteryPct));
//            dashboard.append("│ BLE       │ ON\n");

        boolean recentNotificationFound = false;
        try {
            JSONArray notifications = notificationSystem.getNotificationQueue();
            JSONObject mostRecentNotification = null;
            LocalDateTime mostRecentTime = null;
            LocalDateTime now = LocalDateTime.now();

            for (int i = 0; i < notifications.length(); i++) {
                JSONObject notification = notifications.getJSONObject(i);
                String timestampStr = notification.getString("timestamp");
                LocalDateTime notificationTime = LocalDateTime.parse(timestampStr, DateTimeFormatter.ofPattern("yyyy-MM-dd HH:mm:ss"));

                // Check if the notification is less than 5 seconds old
                if (notificationTime.plusSeconds(5).isAfter(now)) {
                    if (mostRecentTime == null || notificationTime.isAfter(mostRecentTime)) {
                        mostRecentTime = notificationTime;
                        mostRecentNotification = notification;
                    }
                }
            }

            if (mostRecentNotification != null) {
                // Display the most recent notification directly
                String title = mostRecentNotification.getString("title");
                String text = mostRecentNotification.getString("text");
                dashboard.append(String.format("│ %s - %s\n", title, text));
                recentNotificationFound = true;
            }
        } catch (JSONException e) {
            Log.e(TAG, "Error while parsing notifications: " + e.getMessage());
        }

        // If no recent notification was found, display from the list
        if (!recentNotificationFound) {
            int notificationCount = Math.min(2, notificationList.size());
            for (int i = 0; i < notificationCount; i++) {
                dashboard.append(String.format("│ %s\n", notificationList.get(i)));
            }
        }

        // Send to text wall
        if (isSmartGlassesServiceBound) {
            smartGlassesService.sendTextWall(dashboard.toString());
        }
//        Log.d(TAG, "Dashboard displayed: " + dashboard.toString());
    }

    @Subscribe
    public void onGlassBatteryLevelEvent(GlassesBatteryLevelEvent event) {
        batteryLevel = event.batteryLevel;
        sendStatusToAugmentOsManager();
    }

    @Override
    public void onCreate() {
        super.onCreate();

        createNotificationChannel(); // New method to ensure one-time channel creation
        startForeground(augmentOsMainServiceNotificationId, updateNotification());

        //setup event bus subscribers
        EventBus.getDefault().register(this);

        //make responses holder
        responsesBuffer = new ArrayList<>();
        responsesToShare = new ArrayList<>();
        responsesBuffer.add("Welcome to AugmentOS.");

        //make responses holder
        transcriptsBuffer = new ArrayList<>();

        //setup backend comms
        backendServerComms = new BackendServerComms(this);
        batteryStatusHelper = new BatteryStatusHelper(this);
        wifiStatusHelper = new WifiStatusHelper(this);
        gsmStatusHelper = new GsmStatusHelper(this);

        notificationSystem = new NotificationSystem(this);
        //startNotificationService();

        // load pinyin converter in the background
        // new Thread(this::loadSegmenter).start();
//        if (
//            (super.getSelectedLiveCaptionsTranslation(this) == 1 && getChosenTranscribeLanguage(this).equals("Chinese (Pinyin)")) ||
//            (super.getSelectedLiveCaptionsTranslation(this) == 2 && (getChosenSourceLanguage(this).equals("Chinese (Pinyin)") ||
//                getChosenTargetLanguage(this).equals("Chinese (Pinyin)") && getChosenTranscribeLanguage(this).equals(getChosenSourceLanguage(this)))
//            )
//        ) {
//            new Thread(this::loadSegmenter).start();
//        }

        // Init TPA broadcast receivers
        tpaSystem = new TPASystem(this);

        // Initialize BLE Peripheral
        blePeripheral = new AugmentosBlePeripheral(this, this);
        if (!tpaSystem.isAppInstalled(AugmentOSManagerPackageName)) {
            // TODO: While we use simulated puck, disable the BLE Peripheral for testing
            // TODO: For now, just disable peripheral if manager is installed on same device
            // blePeripheral.start();
        }

        completeInitialization();
    }

    private void createNotificationChannel() {
        if (Build.VERSION.SDK_INT >= Build.VERSION_CODES.O) {
            NotificationChannel channel = new NotificationChannel(
                    myChannelId,
                    notificationAppName,
                    NotificationManager.IMPORTANCE_HIGH
            );
            channel.setDescription(notificationDescription);
            NotificationManager manager = getSystemService(NotificationManager.class);
            if (manager != null) {
                manager.createNotificationChannel(channel);
            }
        }
    }

    public void completeInitialization(){
        Log.d(TAG, "COMPLETE CONVOSCOPE INITIALIZATION");
        setUpUiPolling();
        // setUpLocationSending();

        getCurrentMode(this);

        //update settings on backend on launch
        // updateTargetLanguageOnBackend(this);
        // updateSourceLanguageOnBackend(this);
        // updateVocabularyUpgradeOnBackend(this);
        saveCurrentMode(this, getCurrentMode(this));

        saveCurrentMode(this, "");

        // Whitelist AugmentOS from battery optimization when system app
        // If not system app, bring up the settings menu
        if (isSystemApp(this)) {
            handleBatteryOptimization(this);
        }

        String preferredWearable = AugmentosSmartGlassesService.getPreferredWearable(this);
        if(!preferredWearable.isEmpty()) {
            executeOnceSmartGlassesServiceReady(this, () -> {
                SmartGlassesDevice preferredDevice = AugmentosSmartGlassesService.getSmartGlassesDeviceFromModelName(preferredWearable);
                smartGlassesService.findCompatibleDeviceNames(preferredDevice);
            });
        }
    }

    @Override
    public int onStartCommand(Intent intent, int flags, int startId) {
        super.onStartCommand(intent, flags, startId);

        if (intent == null || intent.getAction() == null) {
            Log.e(TAG, "Received null intent or null action");
            return Service.START_STICKY; // Or handle this scenario appropriately
        }

        String action = intent.getAction();
        Bundle extras = intent.getExtras();

        switch (action) {
            case ACTION_START_CORE:
            case ACTION_START_FOREGROUND_SERVICE:
                // start the service in the foreground
                Log.d("TEST", "starting foreground");
                startForeground(augmentOsMainServiceNotificationId, updateNotification());

                // Send out the status once AugmentOS_Core is ready :)
                // tpaSystem.stopThirdPartyAppByPackageName(AugmentOSManagerPackageName);
                tpaSystem.startThirdPartyAppByPackageName(AugmentOSManagerPackageName);

                break;
            case ACTION_STOP_CORE:
            case ACTION_STOP_FOREGROUND_SERVICE:
                stopForeground(true);
                stopSelf();
                break;
            default:
                Log.d(TAG, "Unknown action received in onStartCommand");
                Log.d(TAG, action);
        }
        return Service.START_STICKY;
    }


    private Notification updateNotification() {
        Context context = getApplicationContext();

        PendingIntent action = PendingIntent.getActivity(context,
                0, new Intent(context, MainActivity.class),
                PendingIntent.FLAG_CANCEL_CURRENT | PendingIntent.FLAG_MUTABLE); // Flag indicating that if the described PendingIntent already exists, the current one should be canceled before generating a new one.

        NotificationManager manager = (NotificationManager) getSystemService(Context.NOTIFICATION_SERVICE);
        NotificationCompat.Builder builder;

        String CHANNEL_ID = myChannelId;

        NotificationChannel channel = new NotificationChannel(CHANNEL_ID, notificationAppName,
                NotificationManager.IMPORTANCE_HIGH);
        channel.setDescription(notificationDescription);
        manager.createNotificationChannel(channel);

        builder = new NotificationCompat.Builder(this, CHANNEL_ID);

        return builder.setContentIntent(action)
                .setContentTitle(notificationAppName)
                .setContentText(notificationDescription)
                .setSmallIcon(R.drawable.ic_launcher_foreground)
                .setTicker("...")
                .setContentIntent(action)
                .setOngoing(true).build();
    }

    // Method to start the Smart Glasses Service and bind to it
    public void startSmartGlassesService() {
        Intent intent = new Intent(this, AugmentosSmartGlassesService.class);
        // startService(intent);  // Start the service if it's not already running
        bindService(intent, connection, Context.BIND_AUTO_CREATE);  // Bind to the service
    }


    public void stopSmartGlassesService() {
        if (isSmartGlassesServiceBound) {
            unbindService(connection);  // Unbind from the service
            isSmartGlassesServiceBound = false;
        }
        Intent intent = new Intent(this, AugmentosSmartGlassesService.class);
        stopService(intent);  // Stop the service
    }

    @Subscribe
    public void onGlassesConnnected(SmartGlassesConnectedEvent event) {
        Log.d(TAG, "Got event for onGlassesConnected....");
        sendStatusToAugmentOsManager();

        Log.d(TAG, "****************** SENDING REFERENCE CARD: CONNECTED TO AUGMENT OS");
        smartGlassesService.sendReferenceCard("Connected", "Connected to AugmentOS", 6);
    }

    public void handleSignOut(){
        EventBus.getDefault().post(new SignOutEvent());
    }

    public void sendSettings(JSONObject settingsObj){
        try{
            settingsObj.put("timestamp", System.currentTimeMillis() / 1000);
            backendServerComms.restRequest(SET_USER_SETTINGS_ENDPOINT, settingsObj, new VolleyJsonCallback(){
                @Override
                public void onSuccess(JSONObject result){
                    try {
                        Log.d(TAG, "GOT Settings update result: " + result.toString());
                        String query_answer = result.getString("message");
                    } catch (JSONException e) {
                        throw new RuntimeException(e);
                    }
                }
                @Override
                public void onFailure(int code){
                    Log.d(TAG, "SOME FAILURE HAPPENED (sendSettings)");

                }

            });
        } catch (JSONException e){
            e.printStackTrace();
        }
    }

    public void getSettings(){
        try{
            Log.d(TAG, "Runnign get settings");
            Context mContext = this.getApplicationContext();
            JSONObject getSettingsObj = new JSONObject();
            backendServerComms.restRequest(GET_USER_SETTINGS_ENDPOINT, getSettingsObj, new VolleyJsonCallback(){
                @Override
                public void onSuccess(JSONObject result){
                    try {
                        Log.d(TAG, "GOT GET Settings update result: " + result.toString());
                        JSONObject settings = result.getJSONObject("settings");
                        Boolean useDynamicTranscribeLanguage = settings.getBoolean("use_dynamic_transcribe_language");
                        String dynamicTranscribeLanguage = settings.getString("dynamic_transcribe_language");
                        Log.d(TAG, "Should use dynamic? " + useDynamicTranscribeLanguage);
                        if (useDynamicTranscribeLanguage){
                            Log.d(TAG, "Switching running transcribe language to: " + dynamicTranscribeLanguage);
                            if (isSmartGlassesServiceBound)
                                smartGlassesService.switchRunningTranscribeLanguage(dynamicTranscribeLanguage);
                        } else {
                            if (isSmartGlassesServiceBound)
                                smartGlassesService.switchRunningTranscribeLanguage(smartGlassesService.getChosenTranscribeLanguage(mContext));
                        }
                    } catch (JSONException e) {
                        throw new RuntimeException(e);
                    }
                }
                @Override
                public void onFailure(int code){
                    Log.d(TAG, "SOME FAILURE HAPPENED (getSettings)");
                }
            });
        } catch (Exception e){
            e.printStackTrace();
            Log.d(TAG, "SOME FAILURE HAPPENED (getSettings)");
        }
    }

    public void setUpUiPolling(){
        uiPollRunnableCode = new Runnable() {
            @Override
            public void run() {
                if (isSmartGlassesServiceBound) {
                    requestUiPoll();
                }
                long currentTime = System.currentTimeMillis();
                long interval = (currentTime - lastDataSentTime < DATA_SENT_THRESHOLD) ? POLL_INTERVAL_ACTIVE : POLL_INTERVAL_INACTIVE;
                csePollLoopHandler.postDelayed(this, interval);
            }
        };
        csePollLoopHandler.post(uiPollRunnableCode);
    }

    public void setUpLocationSending(){
        locationSystem = new LocationSystem(getApplicationContext());

        if (locationSendingLoopHandler != null){
            locationSendingLoopHandler.removeCallbacksAndMessages(this);
        }

        locationSendingRunnableCode = new Runnable() {
            @Override
            public void run() {
                if (isSmartGlassesServiceBound)
                    requestLocation();
                locationSendingLoopHandler.postDelayed(this, locationSendTime);
            }
        };
        locationSendingLoopHandler.post(locationSendingRunnableCode);
    }

    @Override
    public void onDestroy(){
        csePollLoopHandler.removeCallbacks(uiPollRunnableCode);
        displayPollLoopHandler.removeCallbacks(displayRunnableCode);
        locationSystem.stopLocationUpdates();
        locationSendingLoopHandler.removeCallbacks(locationSendingRunnableCode);
        locationSendingLoopHandler.removeCallbacksAndMessages(null);
        screenCaptureHandler.removeCallbacks(screenCaptureRunnable);
        if (virtualDisplay != null) virtualDisplay.release();
        if (mediaProjection != null) mediaProjection.stop();
        EventBus.getDefault().unregister(this);

        if (authStateListener != null) {
            firebaseAuth.removeAuthStateListener(authStateListener);
        }
        if (idTokenListener != null) {
            firebaseAuth.removeIdTokenListener(idTokenListener);
        }

//        stopNotificationService();

        if (blePeripheral != null) {
            blePeripheral.destroy();
        }

        if (isSmartGlassesServiceBound) {
            unbindService(connection);
            isSmartGlassesServiceBound = false;
        }

        if(tpaSystem != null) {
            tpaSystem.destroy();
        }

        super.onDestroy();
    }

    @Subscribe
    public void onGlassesTapSideEvent(GlassesTapOutputEvent event) {
        int numTaps = event.numTaps;
        boolean sideOfGlasses = event.sideOfGlasses;
        long time = event.timestamp;

        Log.d(TAG, "GLASSES TAPPED X TIMES: " + numTaps + " SIDEOFGLASSES: " + sideOfGlasses);
        if (numTaps == 3) {
//            sendLatestCSEResultViaSms();
            Log.d(TAG, "GOT A TRIPLE TAP");
        }
    }

    @Subscribe
    public void onSmartRingButtonEvent(SmartRingButtonOutputEvent event) {
        int buttonId = event.buttonId;
        long time = event.timestamp;
        boolean isDown = event.isDown;

        if(!isDown || buttonId != 1) return;
        Log.d(TAG,"DETECTED BUTTON PRESS W BUTTON ID: " + buttonId);
        currTime = System.currentTimeMillis();

        //Detect double presses
        if(isDown && currTime - lastPressed < doublePressTimeConst) {
            Log.d(TAG, "Double tap - CurrTime-lastPressed: "+ (currTime-lastPressed));
//            sendLatestCSEResultViaSms();
        }

        if(isDown) {
            lastPressed = System.currentTimeMillis();
        }
    }

//    public void sendLatestCSEResultViaSms(){
//        if (phoneNum == "") return;
//
//        if (responses.size() > 1) {
//            //Send latest CSE result via sms;
//            String messageToSend = responsesToShare.get(responsesToShare.size() - 1);
//
//            smsComms.sendSms(phoneNum, messageToSend);
//
//            sendReferenceCard("Convoscope", "Sending result(s) via SMS to " + phoneNumName);
//        }
//    }

    @Subscribe
    public void onSubscribeDataStreamRequestEvent(SubscribeDataStreamRequestEvent event){
        Log.d(TAG, "Got a request to subscribe to data stream");

        if (event.dataStreamType == DataStreamType.TRANSCRIPTION_DEFAULT_STREAM) {
            Log.d(TAG, "REQUESTED START TRANSCRIBING IN DEFAULT LANGUAGE");
            if (smartGlassesService != null) {
                smartGlassesService.switchRunningTranscribeLanguage("English");
            }
        } else if (event.dataStreamType == DataStreamType.TRANSCRIPTION_ENGLISH_STREAM) {
            Log.d(TAG, "REQUESTED START TRANSCRIBING IN ENGLISH");
            if (smartGlassesService != null) {
                smartGlassesService.switchRunningTranscribeLanguage("English");
            }
        } else if (event.dataStreamType == DataStreamType.TRANSCRIPTION_CHINESE_STREAM) {
            Log.d(TAG, "REQUESTED START TRANSCRIBING IN CHINESE");
            if (smartGlassesService != null) {
                smartGlassesService.switchRunningTranscribeLanguage("Chinese");
            }
        } else if (event.dataStreamType == DataStreamType.TRANSCRIPTION_RUSSIAN_STREAM) {
            Log.d(TAG, "REQUESTED START TRANSCRIBING IN RUSSIAN");
            if (smartGlassesService != null) {
                smartGlassesService.switchRunningTranscribeLanguage("Russian");
            }
        } else if (event.dataStreamType == DataStreamType.TRANSCRIPTION_FRENCH_STREAM) {
            Log.d(TAG, "REQUESTED START TRANSCRIBING IN FRENCH");
            if (smartGlassesService != null) {
                smartGlassesService.switchRunningTranscribeLanguage("French");
            }
        } else if (event.dataStreamType == DataStreamType.TRANSCRIPTION_SPANISH_STREAM) {
            Log.d(TAG, "REQUESTED START TRANSCRIBING IN SPANISH");
            if (smartGlassesService != null) {
                smartGlassesService.switchRunningTranscribeLanguage("Spanish");
            }
        } else if (event.dataStreamType == DataStreamType.TRANSCRIPTION_JAPANESE_STREAM) {
            Log.d(TAG, "REQUESTED START TRANSCRIBING IN JAPANESE");
            if (smartGlassesService != null) {
                smartGlassesService.switchRunningTranscribeLanguage("Japanese");
            }
        } else if (event.dataStreamType == DataStreamType.TRANSCRIPTION_GERMAN_STREAM) {
            Log.d(TAG, "REQUESTED START TRANSCRIBING IN GERMAN");
            if (smartGlassesService != null) {
                smartGlassesService.switchRunningTranscribeLanguage("German");
            }
        } else if (event.dataStreamType == DataStreamType.TRANSCRIPTION_ARABIC_STREAM) {
            Log.d(TAG, "REQUESTED START TRANSCRIBING IN ARABIC");
            if (smartGlassesService != null) {
                smartGlassesService.switchRunningTranscribeLanguage("Arabic");
            }
        } else if (event.dataStreamType == DataStreamType.TRANSCRIPTION_KOREAN_STREAM) {
            Log.d(TAG, "REQUESTED START TRANSCRIBING IN KOREAN");
            if (smartGlassesService != null) {
                smartGlassesService.switchRunningTranscribeLanguage("Korean");
            }
        } else if (event.dataStreamType == DataStreamType.TRANSCRIPTION_ITALIAN_STREAM) {
            Log.d(TAG, "REQUESTED START TRANSCRIBING IN ITALIAN");
            if (smartGlassesService != null) {
                smartGlassesService.switchRunningTranscribeLanguage("Italian");
            }
        } else if (event.dataStreamType == DataStreamType.TRANSCRIPTION_TURKISH_STREAM) {
            Log.d(TAG, "REQUESTED START TRANSCRIBING IN TURKISH");
            if (smartGlassesService != null) {
                smartGlassesService.switchRunningTranscribeLanguage("Turkish");
            }
        } else if (event.dataStreamType == DataStreamType.TRANSCRIPTION_PORTUGUESE_STREAM) {
            Log.d(TAG, "REQUESTED START TRANSCRIBING IN PORTUGUESE");
            if (smartGlassesService != null) {
                smartGlassesService.switchRunningTranscribeLanguage("Portuguese");
            }
        } else if (event.dataStreamType == DataStreamType.TRANSCRIPTION_DUTCH_STREAM) {
            Log.d(TAG, "REQUESTED START TRANSCRIBING IN DUTCH");
            if (smartGlassesService != null) {
                smartGlassesService.switchRunningTranscribeLanguage("Dutch");
            }
        } else if (event.dataStreamType == DataStreamType.TRANSLATION_DEFAULT_STREAM) {
            Log.d(TAG, "REQUESTED START TRANSLATING TO DEFAULT LANGUAGE");
            if (smartGlassesService != null) {
                smartGlassesService.startTranslationStream("Default");
            }
        } else if (event.dataStreamType == DataStreamType.TRANSLATION_ENGLISH_STREAM) {
            Log.d(TAG, "REQUESTED START TRANSLATING TO ENGLISH");
            if (smartGlassesService != null) {
                smartGlassesService.startTranslationStream("English");
            }
        } else if (event.dataStreamType == DataStreamType.TRANSLATION_CHINESE_STREAM) {
            Log.d(TAG, "REQUESTED START TRANSLATING TO CHINESE");
            if (smartGlassesService != null) {
                smartGlassesService.startTranslationStream("Chinese");
            }
        } else if (event.dataStreamType == DataStreamType.TRANSLATION_RUSSIAN_STREAM) {
            Log.d(TAG, "REQUESTED START TRANSLATING TO RUSSIAN");
            if (smartGlassesService != null) {
                smartGlassesService.startTranslationStream("Russian");
            }
        } else if (event.dataStreamType == DataStreamType.TRANSLATION_FRENCH_STREAM) {
            Log.d(TAG, "REQUESTED START TRANSLATING TO FRENCH");
            if (smartGlassesService != null) {
                smartGlassesService.startTranslationStream("French");
            }
        } else if (event.dataStreamType == DataStreamType.TRANSLATION_SPANISH_STREAM) {
            Log.d(TAG, "REQUESTED START TRANSLATING TO SPANISH");
            if (smartGlassesService != null) {
                smartGlassesService.startTranslationStream("Spanish");
            }
        } else if (event.dataStreamType == DataStreamType.TRANSLATION_JAPANESE_STREAM) {
            Log.d(TAG, "REQUESTED START TRANSLATING TO JAPANESE");
            if (smartGlassesService != null) {
                smartGlassesService.startTranslationStream("Japanese");
            }
        } else if (event.dataStreamType == DataStreamType.TRANSLATION_GERMAN_STREAM) {
            Log.d(TAG, "REQUESTED START TRANSLATING TO GERMAN");
            if (smartGlassesService != null) {
                smartGlassesService.startTranslationStream("German");
            }
        } else if (event.dataStreamType == DataStreamType.TRANSLATION_ARABIC_STREAM) {
            Log.d(TAG, "REQUESTED START TRANSLATING TO ARABIC");
            if (smartGlassesService != null) {
                smartGlassesService.startTranslationStream("Arabic");
            }
        } else if (event.dataStreamType == DataStreamType.TRANSLATION_KOREAN_STREAM) {
            Log.d(TAG, "REQUESTED START TRANSLATING TO KOREAN");
            if (smartGlassesService != null) {
                smartGlassesService.startTranslationStream("Korean");
            }
        } else if (event.dataStreamType == DataStreamType.TRANSLATION_ITALIAN_STREAM) {
            Log.d(TAG, "REQUESTED START TRANSLATING TO ITALIAN");
            if (smartGlassesService != null) {
                smartGlassesService.startTranslationStream("Italian");
            }
        } else if (event.dataStreamType == DataStreamType.TRANSLATION_TURKISH_STREAM) {
            Log.d(TAG, "REQUESTED START TRANSLATING TO TURKISH");
            if (smartGlassesService != null) {
                smartGlassesService.startTranslationStream("Turkish");
            }
        } else if (event.dataStreamType == DataStreamType.TRANSLATION_PORTUGUESE_STREAM) {
            Log.d(TAG, "REQUESTED START TRANSLATING TO PORTUGUESE");
            if (smartGlassesService != null) {
                smartGlassesService.startTranslationStream("Portuguese");
            }
        } else if (event.dataStreamType == DataStreamType.TRANSLATION_DUTCH_STREAM) {
            Log.d(TAG, "REQUESTED START TRANSLATING TO DUTCH");
            if (smartGlassesService != null) {
                smartGlassesService.startTranslationStream("Dutch");
            }
        } else if (event.dataStreamType == DataStreamType.KILL_TRANSLATION_STREAM) {
            Log.d(TAG, "REQUESTED KILL TRANSLATION STREAM");
//            if (smartGlassesService != null) {
//                smartGlassesService.killTranslationStream();
//            }
        }
        else {
            Log.d(TAG, "UNKNOWN DATA STREAM TYPE REQUESTED");
        }
    }

    private Handler debounceHandler = new Handler(Looper.getMainLooper());
    private Runnable debounceRunnable;

    @Subscribe
    public void onDiarizeData(DiarizationOutputEvent event) {
        Log.d(TAG, "SENDING DIARIZATION STUFF");
        try{
            JSONObject jsonQuery = new JSONObject();
            jsonQuery.put("transcript_meta_data", event.diarizationData);
            jsonQuery.put("timestamp", System.currentTimeMillis() / 1000);
            backendServerComms.restRequest(DIARIZE_QUERY_ENDPOINT, jsonQuery, new VolleyJsonCallback(){
                @Override
                public void onSuccess(JSONObject result){
                    try {
                        parseSendTranscriptResult(result);
                    } catch (JSONException e) {
                        throw new RuntimeException(e);
                    }
                }
                @Override
                public void onFailure(int code){
                    Log.d(TAG, "SOME FAILURE HAPPENED (send Diarize Data)");
                }

            });
        } catch (JSONException e){
            e.printStackTrace();
        }
    }

    @Subscribe
    public void onTranscript(SpeechRecOutputEvent event) {
        String text = event.text;
//        long time = event.timestamp;
        boolean isFinal = event.isFinal;
        boolean isTranslated = event.isTranslated;
//        Log.d(TAG, "PROCESS TRANSCRIPTION CALLBACK. IS IT FINAL? " + isFinal + " " + text);

        if (isFinal && !isTranslated) {
            transcriptsBuffer.add(text);
            sendFinalTranscriptToActivity(text);
        }

        if(!isSmartGlassesServiceBound) return;

        if (Objects.equals(getCurrentMode(this), "Language Learning")) {
            //debounce and then send to backend
            if (!isTranslated && smartGlassesService.getSelectedLiveCaptionsTranslation(this) != 2) debounceAndSendTranscript(text, isFinal);
    //        getSettings();
            // Send transcript to user if live captions are enabled
            if (smartGlassesService.getSelectedLiveCaptionsTranslation(this) != 0) { // 0 is language learning mode
    //            showTranscriptsToUser(text, isFinal);
                debounceAndShowTranscriptOnGlasses(text, isFinal, isTranslated);
            }
        }
    }

    private Handler glassesTranscriptDebounceHandler = new Handler(Looper.getMainLooper());
    private Runnable glassesTranscriptDebounceRunnable;
    private long glassesTranscriptLastSentTime = 0;
    private long glassesTranslatedTranscriptLastSentTime = 0;
    private final long GLASSES_TRANSCRIPTS_DEBOUNCE_DELAY = 400; // in milliseconds

    private void debounceAndShowTranscriptOnGlasses(String transcript, boolean isFinal, boolean isTranslated) {
        glassesTranscriptDebounceHandler.removeCallbacks(glassesTranscriptDebounceRunnable);
        long currentTime = System.currentTimeMillis();

        if (isFinal) {
            showTranscriptsToUser(transcript, isTranslated, true);
            return;
        }

        // if intermediate
        if (isSmartGlassesServiceBound && smartGlassesService.getSelectedLiveCaptionsTranslation(this) == 2) {
            if (isTranslated) {
                if (currentTime - glassesTranslatedTranscriptLastSentTime >= GLASSES_TRANSCRIPTS_DEBOUNCE_DELAY) {
                    showTranscriptsToUser(transcript, true, false);
                    glassesTranslatedTranscriptLastSentTime = currentTime;
                } else {
                    glassesTranscriptDebounceRunnable = () -> {
                        showTranscriptsToUser(transcript, true, false);
                        glassesTranslatedTranscriptLastSentTime = System.currentTimeMillis();
                    };
                    glassesTranscriptDebounceHandler.postDelayed(glassesTranscriptDebounceRunnable, GLASSES_TRANSCRIPTS_DEBOUNCE_DELAY);
                }
            } else {
                if (currentTime - glassesTranscriptLastSentTime >= GLASSES_TRANSCRIPTS_DEBOUNCE_DELAY) {
                    showTranscriptsToUser(transcript, false, false);
                    glassesTranscriptLastSentTime = currentTime;
                } else {
                    glassesTranscriptDebounceRunnable = () -> {
                        showTranscriptsToUser(transcript, false, false);
                        glassesTranscriptLastSentTime = System.currentTimeMillis();
                    };
                    glassesTranscriptDebounceHandler.postDelayed(glassesTranscriptDebounceRunnable, GLASSES_TRANSCRIPTS_DEBOUNCE_DELAY);
                }
            }
        } else {
            if (currentTime - glassesTranscriptLastSentTime >= GLASSES_TRANSCRIPTS_DEBOUNCE_DELAY) {
                showTranscriptsToUser(transcript, false, false);
                glassesTranscriptLastSentTime = currentTime;
            } else {
                glassesTranscriptDebounceRunnable = () -> {
                    showTranscriptsToUser(transcript, false, false);
                    glassesTranscriptLastSentTime = System.currentTimeMillis();
                };
                glassesTranscriptDebounceHandler.postDelayed(glassesTranscriptDebounceRunnable, GLASSES_TRANSCRIPTS_DEBOUNCE_DELAY);
            }
        }
    }

    private void showTranscriptsToUser(final String transcript, final boolean isTranslated, final boolean isFinal) {
        String processed_transcript = transcript;

        if (!isTranslated && AugmentosSmartGlassesService.getChosenTranscribeLanguage(this).equals("Chinese (Pinyin)") ||
            isTranslated && (
                getChosenSourceLanguage(this).equals("Chinese (Pinyin)") ||
                getChosenTargetLanguage(this).equals("Chinese (Pinyin)") && AugmentosSmartGlassesService.getChosenTranscribeLanguage(this).equals(getChosenSourceLanguage(this)))
        ) {
            if(segmenterLoaded) {
                processed_transcript = convertToPinyin(transcript);
            } else if (!segmenterLoading) {
                new Thread(this::loadSegmenter).start();
                hasUserBeenNotified = true;
                if (isSmartGlassesServiceBound)
                    smartGlassesService.displayQueue.addTask(new DisplayQueue.Task(() -> smartGlassesService.sendTextWall("Loading Pinyin Converter, Please Wait..."), true, false, false));
            } else if (!hasUserBeenNotified) {  //tell user we are loading the pinyin converter
                hasUserBeenNotified = true;
                if (isSmartGlassesServiceBound)
                    smartGlassesService.displayQueue.addTask(new DisplayQueue.Task(() -> smartGlassesService.sendTextWall("Loading Pinyin Converter, Please Wait..."), true, false, false));
            }
        }

        if (AugmentosSmartGlassesService.getSelectedLiveCaptionsTranslation(this) == 2) sendTextWallLiveTranslationLiveCaption(processed_transcript, isTranslated, isFinal);
        else sendTextWallLiveCaptionLL(processed_transcript, "", isFinal);
    }

    private void loadSegmenter() {
        segmenterLoading = true;
        final JiebaSegmenter segmenter = new JiebaSegmenter();
        segmenterLoaded = true;
        segmenterLoading = false;
//        displayQueue.addTask(new DisplayQueue.Task(() -> sendTextWall("Pinyin Converter Loaded!"), true, false));
    }

    private String convertToPinyin(final String chineseText) {
        final JiebaSegmenter segmenter = new JiebaSegmenter();

        final List<SegToken> tokens = segmenter.process(chineseText, JiebaSegmenter.SegMode.SEARCH);

        final HanyuPinyinOutputFormat format = new HanyuPinyinOutputFormat();
        format.setCaseType(HanyuPinyinCaseType.LOWERCASE);
        format.setToneType(HanyuPinyinToneType.WITH_TONE_MARK);
        format.setVCharType(HanyuPinyinVCharType.WITH_U_UNICODE);

        StringBuilder pinyinText = new StringBuilder();

        for (SegToken token : tokens) {
            StringBuilder tokenPinyin = new StringBuilder();
            for (char character : token.word.toCharArray()) {
                try {
                    String[] pinyinArray = PinyinHelper.toHanyuPinyinStringArray(character, format);
                    if (pinyinArray != null) {
                        // Use the first Pinyin representation if there are multiple
                        tokenPinyin.append(pinyinArray[0]);
                    } else {
                        // If character is not a Chinese character, append it as is
                        tokenPinyin.append(character);
                    }
                } catch (BadHanyuPinyinOutputFormatCombination e) {
                    e.printStackTrace();
                }
            }
            // Ensure the token is concatenated with a space only if it's not empty
            if (tokenPinyin.length() > 0) {
                pinyinText.append(tokenPinyin.toString()).append(" ");
            }
        }

        // Replace multiple spaces with a single space, but preserve newlines
        String cleanText = pinyinText.toString().trim().replaceAll("[ \\t]+", " ");  // Replace spaces and tabs only

        return cleanText;
    }

    private long lastSentTime = 0;
    private final long DEBOUNCE_DELAY = 333; // in milliseconds
    private void debounceAndSendTranscript(String transcript, boolean isFinal) {
        debounceHandler.removeCallbacks(debounceRunnable);
        long currentTime = System.currentTimeMillis();
        if (isFinal) {
            sendTranscriptRequest(transcript, isFinal);
        } else { //if intermediate
            if (currentTime - lastSentTime >= DEBOUNCE_DELAY) {
                sendTranscriptRequest(transcript, isFinal);
                lastSentTime = currentTime;
            } else {
                debounceRunnable = () -> {
                    sendTranscriptRequest(transcript, isFinal);
                    lastSentTime = System.currentTimeMillis();
                };
                debounceHandler.postDelayed(debounceRunnable, DEBOUNCE_DELAY);
            }
        }
    }

    public void sendTranscriptRequest(String query, boolean isFinal){
        updateLastDataSentTime();
        try{
            JSONObject jsonQuery = new JSONObject();
            jsonQuery.put("text", query);
            jsonQuery.put("transcribe_language", AugmentosSmartGlassesService.getChosenTranscribeLanguage(this));
            jsonQuery.put("isFinal", isFinal);
            jsonQuery.put("timestamp", System.currentTimeMillis() / 1000);
            backendServerComms.restRequest(LLM_QUERY_ENDPOINT, jsonQuery, new VolleyJsonCallback(){
                @Override
                public void onSuccess(JSONObject result){
                    try {
                        parseSendTranscriptResult(result);
                    } catch (JSONException e) {
                        throw new RuntimeException(e);
                    }
                }
                @Override
                public void onFailure(int code){
                    Log.d(TAG, "SOME FAILURE HAPPENED (sendChatRequest)");
                }

            });
        } catch (JSONException e){
            e.printStackTrace();
        }
    }

    public void requestUiPoll(){
        try{
            JSONObject jsonQuery = new JSONObject();
            jsonQuery.put("deviceId", deviceId);
            backendServerComms.restRequest(UI_POLL_ENDPOINT, jsonQuery, new VolleyJsonCallback(){
                @Override
                public void onSuccess(JSONObject result) throws JSONException {
                    parseAugmentosResults(result);
                }
                @Override
                public void onFailure(int code){
                    Log.d(TAG, "SOME FAILURE HAPPENED (requestUiPoll)");
                    if (code == 401){
                        EventBus.getDefault().post(new GoogleAuthFailedEvent("401 AUTH ERROR (requestUiPoll)"));
                    }
                }
            });
        } catch (JSONException e){
            e.printStackTrace();
        }
    }

    private void parseAugmentosResults(JSONObject jsonResponse) throws JSONException {
        JSONArray rootArray = jsonResponse.getJSONArray(notificationFilterKey);

        if (rootArray.length() == 0) {
            Log.d(TAG, "No data found in response");
            return;
        }

        JSONObject firstEntry = rootArray.getJSONObject(0);

        JSONArray notifications = firstEntry.getJSONArray("notification_data");
        Log.d(TAG, "Got notifications: " + notifications.toString());

        List<JSONObject> sortedNotifications = new ArrayList<>();
        for (int i = 0; i < notifications.length(); i++) {
            sortedNotifications.add(notifications.getJSONObject(i));
        }

        Collections.sort(sortedNotifications, new Comparator<JSONObject>() {
            @Override
            public int compare(JSONObject a, JSONObject b) {
                try {
                    return Integer.compare(a.getInt("rank"), b.getInt("rank"));
                } catch (JSONException e) {
                    // If a rank is missing or unparsable, treat as equal
                    return 0;
                }
            }
        });

        notificationList.clear();
//        Log.d(TAG, "Got notifications: " + sortedNotifications.toString());

         for (int i = 0; i < sortedNotifications.size(); i++) {
            JSONObject notification = sortedNotifications.get(i);
            String summary = notification.getString("summary");
            notificationList.add(summary);
        }
    }

    public void requestLocation(){
//        Log.d(TAG, "running request locatoin");
        try{
            // Get location data as JSONObject
            double latitude = locationSystem.lat;
            double longitude = locationSystem.lng;

            // TODO: Filter here... is it meaningfully different?
            if(latitude == 0 && longitude == 0) return;

//            Log.d(TAG, "Got a GOOD location!");

            JSONObject jsonQuery = new JSONObject();
            jsonQuery.put("deviceId", deviceId);
            jsonQuery.put("lat", latitude);
            jsonQuery.put("lng", longitude);

            backendServerComms.restRequest(GEOLOCATION_STREAM_ENDPOINT, jsonQuery, new VolleyJsonCallback(){
                @Override
                public void onSuccess(JSONObject result){
                    Log.d(TAG, "Request sent Successfully: " + result.toString());
                }
                @Override
                public void onFailure(int code){
                    Log.d(TAG, "SOME FAILURE HAPPENED (requestLocation)");
                    if (code == 401){
                        EventBus.getDefault().post(new GoogleAuthFailedEvent("401 AUTH ERROR (requestLocation)"));
                    }
                }
            });
        } catch (JSONException e){
            e.printStackTrace();
        }
    }

    public void parseSendTranscriptResult(JSONObject response) throws JSONException {
//        Log.d(TAG, "Got result from server: " + response.toString());
        String message = response.getString("message");
        //DEV
        return;
//        if (!message.equals("")) {
//            responses.add(message);
//            sendUiUpdateSingle(message);
//            speakTTS(message);
//        }
    }

//    public String[] calculateLLStringFormatted(JSONArray jsonArray){
//        //clear canvas if needed
//        if (!clearedScreenYet){
//            sendHomeScreen();
//            clearedScreenYet = true;
//        }
//
//        // Assuming jsonArray is your existing JSONArray object
//        int max_rows_allowed = 4;
//
//        String[] inWords = new String[jsonArray.length()];
//        String[] inWordsTranslations = new String[jsonArray.length()];
//        String[] llResults = new String[max_rows_allowed];
//        String enSpace = "\u2002"; // Using en space for padding
//
//        int minSpaces = 2;
//        for (int i = 0; i < jsonArray.length() && i < max_rows_allowed; i++) {
//            try {
//                JSONObject obj = jsonArray.getJSONObject(i);
//                inWords[i] = obj.getString("in_word");
//                inWordsTranslations[i] = obj.getString("in_word_translation");
//                int max_len = Math.max(inWords[i].length(), inWordsTranslations[i].length());
////                llResults[i] = inWords[i] + enSpace.repeat(Math.max(0, max_len - inWords[i].length()) + minSpaces) + "⟶" + enSpace.repeat(Math.max(0, max_len - inWordsTranslations[i].length()) + minSpaces) + inWordsTranslations[i];
//                llResults[i] = inWords[i] + enSpace.repeat(minSpaces) + "⟶" + enSpace.repeat(minSpaces) + inWordsTranslations[i];
//            } catch (JSONException e){
//                e.printStackTrace();
//            }
//        }
//
//        return llResults;
//
////        String enSpace = "\u2002"; // Using en space for padding
////        String llResult = "";
////        for (int i = 0; i < inWords.length; i++) {
////            String inWord = inWords[i];
////            String translation = inWordsTranslations[i];
////            llResult += inWord + enSpace.repeat(3) + "->"+ enSpace.repeat(3) + translation + "\n\n";
////        }
//
////        StringBuilder topLine = new StringBuilder();
////        StringBuilder bottomLine = new StringBuilder();
////
////        // Calculate initial padding for the first word based on the bottom line's first word
////        int initialPaddingLength = (inWordsTranslations[0].length() - inWords[0].length()) / 2;
////        if (initialPaddingLength > 0) {
////            topLine.append(String.valueOf(enSpace).repeat(initialPaddingLength));
////        } else {
////            initialPaddingLength = 0; // Ensure it's not negative for subsequent calculations
////        }
////
////        for (int i = 0; i < inWords.length; i++) {
////            String inWord = inWords[i];
////            String translation = inWordsTranslations[i];
////
////            topLine.append(inWord);
////            bottomLine.append(translation);
////
////            if (i < inWords.length - 1) {
////                // Calculate the minimum necessary space to add based on the length of the next words in both lines
////                int nextTopWordLength = inWords[i + 1].length();
////                int nextBottomWordLength = inWordsTranslations[i + 1].length();
////                int currentTopWordLength = inWord.length();
////                int currentBottomWordLength = translation.length();
////
////                // Calculate additional space needed for alignment
////                int additionalSpaceTop = nextTopWordLength - currentTopWordLength;
////                int additionalSpaceBottom = nextBottomWordLength - currentBottomWordLength;
////
////                // Ensure there's a minimum spacing for readability, reduce this as needed
////                int minSpace = 2; // Reduced minimum space for closer alignment
////                int spacesToAddTop = Math.max(additionalSpaceTop, minSpace);
////                int spacesToAddBottom = Math.max(additionalSpaceBottom, minSpace);
////
////                // Append the calculated spaces to each line
////                topLine.append(String.valueOf(enSpace).repeat(spacesToAddTop));
////                bottomLine.append(String.valueOf(enSpace).repeat(spacesToAddBottom));
////            }
////        }
////
////
////        // Adjust for the initial padding by ensuring the bottom line starts directly under the top line's first word
////        if (initialPaddingLength > 0) {
////            String initialPaddingForBottom = String.valueOf(enSpace).repeat(initialPaddingLength);
////            bottomLine = new StringBuilder(initialPaddingForBottom).append(bottomLine.toString());
////        }
//
////        String llResult = topLine.toString() + "\n" + bottomLine.toString();
//    }

//    public String[] calculateLLStringFormatted(LinkedList<DefinedWord> definedWords) {
//        int max_rows_allowed = 4;
//        String[] llResults = new String[Math.min(max_rows_allowed, definedWords.size())];
//        String enSpace = "\u2002"; // Using en space for padding
//
//        int minSpaces = 2;
//        int index = 0;
//        for (DefinedWord word : definedWords) {
//            if (index >= max_rows_allowed) break;
//            llResults[index] = word.inWord + enSpace.repeat(minSpaces) + "⟶" + enSpace.repeat(minSpaces) + word.inWordTranslation;
//            index++;
//        }
//
//        return llResults;
//    }

    public String[] calculateLLCombineResponseFormatted(LinkedList<LLCombineResponse> llCombineResponses) {
        int max_rows_allowed = 4;

        String[] llCombineResults = new String[Math.min(max_rows_allowed, llCombineResponses.size())];

        int minSpaces = 2;
        int index = 0;
        String enSpace = "\u2002";

        for (LLCombineResponse llCombineResponse : llCombineResponses) {
            if (index >= max_rows_allowed) break;
//            Log.d(TAG, llCombineResponse.toString());
            if(llCombineResponse.inWord!=null && llCombineResponse.inWordTranslation!=null){
                llCombineResults[index] = llCombineResponse.inWord + enSpace.repeat(minSpaces) + "⟶" + enSpace.repeat(minSpaces) + llCombineResponse.inWordTranslation;
            } else if (llCombineResponse.inUpgrade != null && llCombineResponse.inUpgradeMeaning!= null) {
                llCombineResults[index] = "⬆ " + llCombineResponse.inUpgrade + enSpace.repeat(minSpaces) + "-" + enSpace.repeat(minSpaces) + llCombineResponse.inUpgradeMeaning;
            }
            index++;
        }

        return llCombineResults;
    }

    public String[] calculateAdhdStmbStringFormatted(LinkedList<STMBSummary> summaries) {
        int max_rows_allowed = 4;
        String[] stmbResults = new String[Math.min(max_rows_allowed, summaries.size())];

        int minSpaces = 2;
        int index = 0;
        for (STMBSummary summary : summaries) {
            if (index >= max_rows_allowed) break;
            stmbResults[index] = summary.summary;
            index++;
        }

        return stmbResults;
    }

//    public String[] calculateLLUpgradeResponseFormatted(LinkedList<LLUpgradeResponse> llUpgradeResponses) {
//        int max_rows_allowed = 1;
//        String[] llUpgradeResults = new String[Math.min(max_rows_allowed, llUpgradeResponses.size())];
//
//        int minSpaces = 0;
//        int index = 0;
//        for (LLUpgradeResponse llUpgradeResponse : llUpgradeResponses) {
//            if (index >= max_rows_allowed) break;
//            llUpgradeResults[index] = "Upgrade: " + llUpgradeResponse.inUpgrade + " ( " + llUpgradeResponse.inUpgradeMeaning + " ) ";
//            index++;
//        }
//
//        return llUpgradeResults;
//    }

    public String[] calculateLLContextConvoResponseFormatted(LinkedList<ContextConvoResponse> contextConvoResponses) {
        int max_rows_allowed = 4;

        if (!clearedScreenYet) {
            if (isSmartGlassesServiceBound)
                smartGlassesService.sendHomeScreen();
            clearedScreenYet = true;
        }

        String[] llResults = new String[Math.min(max_rows_allowed, contextConvoResponses.size())];

        int index = 0;
        for (ContextConvoResponse contextConvoResponse: contextConvoResponses) {
            if (index >= max_rows_allowed) break;
            llResults[index] = contextConvoResponse.response;
            index++;
        }

        return llResults;
    }

    private String processString(String str) {
        if (str.length() > charsPerTranscript) {
            int startIndex = str.length() - charsPerTranscript;

            // Move startIndex forward to the next space to avoid splitting a word
            while (startIndex < str.length() && str.charAt(startIndex) != ' ') {
                startIndex++;
            }

            // If a space is found, start from the next character after the space
            if (startIndex < str.length()) {
                str = str.substring(startIndex + 1);
            } else {
                // If no space is found, it means the substring is a single long word
                // In this case, start from the original startIndex
                str = str.substring(str.length() - charsPerTranscript);
            }
        }

        int len = str.length();
        if (len > 2 * charsPerTranscript / 3) {
            // Insert newlines to split into three lines
            int index1 = len / 3;
            int index2 = 2 * len / 3;

            // Find the last space before index1
            while (index1 > 0 && str.charAt(index1) != ' ') {
                index1--;
            }
            // Insert first newline
            if (index1 > 0) {
                str = str.substring(0, index1) + "\n" + str.substring(index1 + 1);
                index2 += 1; // Adjust index2 after insertion
            }

            // Find the last space before index2
            while (index2 > index1 && str.charAt(index2) != ' ') {
                index2--;
            }
            // Insert second newline
            if (index2 > index1) {
                str = str.substring(0, index2) + "\n" + str.substring(index2 + 1);
            }
        } else if (len > charsPerTranscript / 3) {
            // Insert newline to split into two lines
            int index = len / 2;
            while (index > 0 && str.charAt(index) != ' ') {
                index--;
            }
            if (index > 0) {
                str = str.substring(0, index) + "\n" + str.substring(index + 1) + "\n";
            }
        } else {
            str = str + "\n\n";
        }

        return str;
    }

    private String processHanziString(String str) {
        if (str.length() > charsPerHanziTranscript) {
            str = str.substring(str.length() - charsPerHanziTranscript);
        }

        int len = str.length();
        if (len > 2 * charsPerHanziTranscript / 3) {
            // Split into three lines without searching for spaces
            int index1 = len / 3;
            int index2 = 2 * len / 3;

            // Insert first newline after index1
            str = str.substring(0, index1) + "\n" + str.substring(index1);

            // Adjust index2 after the first insertion
            index2 += 1;

            // Insert second newline after index2
            str = str.substring(0, index2) + "\n" + str.substring(index2);

        } else if (len > charsPerHanziTranscript / 3) {
            // Split into two lines
            int index = len / 2;

            // Insert newline at the middle
            str = str.substring(0, index) + "\n" + str.substring(index) + "\n";
        } else {
            // If string is shorter, add two newlines at the end
            str = str + "\n\n";
        }

        return str;
    }

    public void sendTextWallLiveCaptionLL(final String newLiveCaption, final String llString, final boolean isFinal) {
        String textBubble = "\uD83D\uDDE8";
        if (!llString.isEmpty()) {
            llCurrentString = llString;
        } else if (!newLiveCaption.isEmpty()) {
            if (AugmentosSmartGlassesService.getChosenTranscribeLanguage(this).equals("Chinese (Hanzi)") ||
                    AugmentosSmartGlassesService.getChosenTranscribeLanguage(this).equals("Chinese (Hanzi)") && !segmenterLoaded) {
                currentLiveCaption = processHanziString(finalLiveCaption + " " + newLiveCaption);
            } else {
                currentLiveCaption = processString(finalLiveCaption + " " + newLiveCaption);
            }
            if (isFinal) {
                finalLiveCaption += " " + newLiveCaption;
            }

            // Limit the length of the final live caption, in case it gets too long
            if (finalLiveCaption.length() > 5000) {
                finalLiveCaption = finalLiveCaption.substring(finalLiveCaption.length() - 5000);
            }
        }

        final String finalLiveCaption = textBubble + currentLiveCaption;
        if (isSmartGlassesServiceBound)
            smartGlassesService.displayQueue.addTask(new DisplayQueue.Task(() -> smartGlassesService.sendDoubleTextWall(llCurrentString, finalLiveCaption), true, false, true));
    }

    public void sendTextWallLiveTranslationLiveCaption(final String newText, final boolean isTranslated, final boolean isFinal) {
        if (!newText.isEmpty()) {
            if (isTranslated) {
                if (getChosenSourceLanguage(this).equals("Chinese (Hanzi)") ||
                        getChosenSourceLanguage(this).equals("Chinese (Pinyin)") && !segmenterLoaded) {
                    translationText = processHanziString(finalTranslationText + " " + newText);
                } else {
                    translationText = processString(finalTranslationText + " " + newText);
                }

                if (isFinal) {
                    finalTranslationText += " " + newText;
                }

                // Limit the length of the final translation text
                if (finalTranslationText.length() > 5000) {
                    finalTranslationText = finalTranslationText.substring(finalTranslationText.length() - 5000);
                }
            } else {
                if (AugmentosSmartGlassesService.getChosenTranscribeLanguage(this).equals("Chinese (Hanzi)") ||
                        AugmentosSmartGlassesService.getChosenTranscribeLanguage(this).equals("Chinese (Pinyin)") && !segmenterLoaded) {
                    liveCaptionText = processHanziString(finalLiveCaptionText + " " + newText);
                } else {
                    liveCaptionText = processString(finalLiveCaptionText + " " + newText);
                }

                if (isFinal) {
                    finalLiveCaptionText += " " + newText;
                }

                // Limit the length of the final live caption text
                if (finalLiveCaptionText.length() > 5000) {
                    finalLiveCaptionText = finalLiveCaptionText.substring(finalLiveCaptionText.length() - 5000);
                }
            }
        }

        String textBubble = "\uD83D\uDDE8";

        final String finalLiveTranslationDisplayText;
        if (!translationText.isEmpty()) {
            finalLiveTranslationDisplayText = textBubble + translationText + "\n";
        } else {
            finalLiveTranslationDisplayText = "\n\n\n";
        }

        final String finalLiveCaptionDisplayText;
        if (!liveCaptionText.isEmpty()) {
            finalLiveCaptionDisplayText = textBubble + liveCaptionText;
        } else {
            finalLiveCaptionDisplayText = "\n\n\n";
        }

        if (isSmartGlassesServiceBound)
            smartGlassesService.displayQueue.addTask(new DisplayQueue.Task(() -> smartGlassesService.sendDoubleTextWall(finalLiveTranslationDisplayText, finalLiveCaptionDisplayText), true, false, true));
    }

    public void parseConvoscopeResults(JSONObject response) throws JSONException {
        if (Objects.equals(getCurrentMode(this), "Language Learning") && AugmentosSmartGlassesService.getSelectedLiveCaptionsTranslation(this) == 2) return;
//        Log.d(TAG, "GOT CSE RESULT: " + response.toString());
        String imgKey = "image_url";
        String mapImgKey = "map_image_path";

        boolean isLiveCaptionsChecked = SmartGlassesAndroidService.getSelectedLiveCaptionsTranslation(this) != 0;

        //explicit queries
        JSONArray explicitAgentQueries = response.has(explicitAgentQueriesKey) ? response.getJSONArray(explicitAgentQueriesKey) : new JSONArray();

        JSONArray explicitAgentResults = response.has(explicitAgentResultsKey) ? response.getJSONArray(explicitAgentResultsKey) : new JSONArray();

        //displayResults
        JSONArray displayRequests = response.has(displayRequestsKey) ? response.getJSONArray(displayRequestsKey) : new JSONArray();

        //proactive agents
        JSONArray proactiveAgentResults = response.has(proactiveAgentResultsKey) ? response.getJSONArray(proactiveAgentResultsKey) : new JSONArray();
        JSONArray entityDefinitions = response.has(entityDefinitionsKey) ? response.getJSONArray(entityDefinitionsKey) : new JSONArray();

        //adhd STMB results
        JSONArray adhdStmbResults = response.has(adhdStmbAgentKey) ? response.getJSONArray(adhdStmbAgentKey) : new JSONArray();
        if (adhdStmbResults.length() != 0) {
            Log.d(TAG, "ADHD RESULTS: ");
            Log.d(TAG, adhdStmbResults.toString());

            if (!clearedScreenYet) {
                smartGlassesService.sendHomeScreen();
                clearedScreenYet = true;
            }

            updateAdhdSummaries(adhdStmbResults);
            String dynamicSummary = adhdStmbResults.getJSONObject(0).getString("summary");
            String [] adhdResults = calculateAdhdStmbStringFormatted(getAdhdStmbSummaries());
            smartGlassesService.displayQueue.addTask(new DisplayQueue.Task(() -> smartGlassesService.sendRowsCard(adhdResults), false, true, false));
            sendUiUpdateSingle(dynamicSummary);
            responsesBuffer.add(dynamicSummary);
        }

        JSONArray languageLearningResults = response.has(languageLearningKey) ? response.getJSONArray(languageLearningKey) : new JSONArray();
        JSONArray llWordSuggestUpgradeResults = response.has(llWordSuggestUpgradeKey) ? response.getJSONArray(llWordSuggestUpgradeKey) : new JSONArray();
        updateCombineResponse(languageLearningResults, llWordSuggestUpgradeResults);
        if (Objects.equals(getCurrentMode(this), "Language Learning") && (languageLearningResults.length() != 0 || llWordSuggestUpgradeResults.length() != 0)) {
            String [] llCombineResults = calculateLLCombineResponseFormatted(getLLCombineResponse());
            String newLineSeparator = isLiveCaptionsChecked ? "\n" : "\n\n";
            if (smartGlassesService.getConnectedDeviceModelOs() != SmartGlassesOperatingSystem.AUDIO_WEARABLE_GLASSES) {
                String textWallString = Arrays.stream(llCombineResults)
                        .reduce((a, b) -> b + newLineSeparator + a)
                        .orElse("");
                if (isLiveCaptionsChecked) sendTextWallLiveCaptionLL("", textWallString, false);
                else {
                    smartGlassesService.displayQueue.addTask(new DisplayQueue.Task(() -> smartGlassesService.sendTextWall(textWallString), true, true, true));
                }
            }
//            Log.d(TAG, "ll combine results"+ llCombineResults.toString());
            sendUiUpdateSingle(String.join("\n", llCombineResults));
            responsesBuffer.add(String.join("\n", llCombineResults));
        }

        JSONArray llContextConvoResults = response.has(llContextConvoKey) ? response.getJSONArray(llContextConvoKey) : new JSONArray();

        updateContextConvoResponses(llContextConvoResults); //sliding buffer, time managed context convo card
        String[] llContextConvoResponses;

        if (llContextConvoResults.length() != 0) {
            llContextConvoResponses = calculateLLContextConvoResponseFormatted(getContextConvoResponses());
            if (smartGlassesService.getConnectedDeviceModelOs() != SmartGlassesOperatingSystem.AUDIO_WEARABLE_GLASSES) {
                String textWallString = Arrays.stream(llContextConvoResponses)
                        .reduce((a, b) -> b + "\n\n" + a)
                        .orElse("");
                //sendRowsCard(llContextConvoResponses);

                if (isLiveCaptionsChecked) sendTextWallLiveCaptionLL("", textWallString, false);
                else {
                    smartGlassesService.displayQueue.addTask(new DisplayQueue.Task(() -> smartGlassesService.sendTextWall(textWallString), false, true, false));
                }
            }
            List<String> list = Arrays.stream(Arrays.copyOfRange(llContextConvoResponses, 0, llContextConvoResults.length())).filter(Objects::nonNull).collect(Collectors.toList());
            Collections.reverse(list);
            sendUiUpdateSingle(String.join("\n", list));
            responsesBuffer.add(String.join("\n", list));

            try {
                JSONObject llContextConvoResult = llContextConvoResults.getJSONObject(0);
//                Log.d(TAG, llContextConvoResult.toString());
                JSONObject toTTS = llContextConvoResult.getJSONObject("to_tts");
                String text = toTTS.getString("text");
                String language = toTTS.getString("language");
//                Log.d(TAG, "Text: " + text + ", Language: " + language);
                //sendTextToSpeech(text, language);
                smartGlassesService.displayQueue.addTask(new DisplayQueue.Task(() -> smartGlassesService.sendTextToSpeech(text, language), false, false, false));
            } catch (JSONException e) {
                e.printStackTrace();
            }
        }

        // displayResults
        for (int i = 0; i < displayRequests.length(); i++) {
            try {
                JSONObject obj = displayRequests.getJSONObject(i);
                JSONObject req = obj.getJSONObject("data");
                JSONObject content = req.getJSONObject("content");
                String layout = req.getString("layout");
                String title;
                String body;
                switch (layout){
                    case "REFERENCE_CARD":
                        title = content.getString("title");
                        body = content.getString("body");
                        queueOutput(title + ": " + body);
                        smartGlassesService.displayQueue.addTask(new DisplayQueue.Task(() -> smartGlassesService.sendReferenceCard(title, body), false, false, false));
                        break;
                    case "TEXT_WALL":
                    case "TEXT_LINE":
                        body = content.getString("body");
                        queueOutput(body);
                        smartGlassesService.displayQueue.addTask(new DisplayQueue.Task(() -> smartGlassesService.sendTextWall(body), false, false,false));
                        break;
                    case "DOUBLE_TEXT_WALL":
                        String bodyTop = content.getString("bodyTop");
                        String bodyBottom = content.getString("bodyBottom");
                        queueOutput(bodyTop + "\n\n" + bodyBottom);
                        smartGlassesService.displayQueue.addTask(new DisplayQueue.Task(() -> smartGlassesService.sendDoubleTextWall(bodyTop, bodyBottom), false, false, false));
                        break;
                    case "ROWS_CARD":
                        JSONArray rowsArray = content.getJSONArray("rows");
                        String[] stringsArray = new String[rowsArray.length()];
                        for (int k = 0; k < rowsArray.length(); k++)
                            stringsArray[k] = rowsArray.getString(k);
                        queueOutput(String.join("\n", stringsArray));
                        smartGlassesService.displayQueue.addTask(new DisplayQueue.Task(() -> smartGlassesService.sendRowsCard(stringsArray), false, false, false));
                        break;
                    default:
                        Log.d(TAG, "SOME ISSUE");
                }
            }
            catch (JSONException e){
                e.printStackTrace();
            }
        }

        // entityDefinitions
        for (int i = 0; i < entityDefinitions.length(); i++) {
            try {
                JSONObject obj = entityDefinitions.getJSONObject(i);
                String name = obj.getString("name");
                String body = obj.getString("summary");
                if (isSmartGlassesServiceBound)
                    smartGlassesService.displayQueue.addTask(new DisplayQueue.Task(() -> smartGlassesService.sendReferenceCard("" + name + "", body), false, false, false));
                queueOutput(name + ": " + body);
            } catch (JSONException e){
                e.printStackTrace();
            }
        }

        long wakeWordTime = response.has(wakeWordTimeKey) ? response.getLong(wakeWordTimeKey) : -1;

        // Wake word indicator
        if (wakeWordTime != -1 && wakeWordTime != previousWakeWordTime){
            previousWakeWordTime = wakeWordTime;
            String body = "Listening... ";
            if (isSmartGlassesServiceBound)
                smartGlassesService.displayQueue.addTask(new DisplayQueue.Task(() -> smartGlassesService.sendReferenceCard(glassesCardTitle, body), true, true, false));
            queueOutput(body);
        }

        //go through explicit agent queries and add to resultsToDisplayList
        // "Processing query: " indicator
        for (int i = 0; i < explicitAgentQueries.length(); i++){
            try {
                JSONObject obj = explicitAgentQueries.getJSONObject(i);
                String title = "Processing Query";
                String body = "\"" + obj.getString("query") + "\"";
                if (isSmartGlassesServiceBound)
                    smartGlassesService.displayQueue.addTask(new DisplayQueue.Task(() -> smartGlassesService.sendReferenceCard(title, body), true, true, false));
                queueOutput(body);
            } catch (JSONException e){
                e.printStackTrace();
            }
        }

        //go through explicit agent results and add to resultsToDisplayList
        // Show Wake Word Query
        for (int i = 0; i < explicitAgentResults.length(); i++){
            Log.d(TAG, "explicitAgentResults.toString() *************");
            Log.d(TAG, explicitAgentResults.toString());
            try {
                JSONObject obj = explicitAgentResults.getJSONObject(i);
                //String body = "Response: " + obj.getString("insight");
                String body = obj.getString("insight");
                if (isSmartGlassesServiceBound)
                    smartGlassesService.displayQueue.addTask(new DisplayQueue.Task(() -> smartGlassesService.sendReferenceCard(glassesCardTitle, body), true, false, false));
                queueOutput(body);
            } catch (JSONException e){
                e.printStackTrace();
            }
        }

        //go through proactive agent results and add to resultsToDisplayList
        for (int i = 0; i < proactiveAgentResults.length(); i++){
            try {
                JSONObject obj = proactiveAgentResults.getJSONObject(i);
                String name = obj.getString("agent_name") + " says";
                String body = obj.getString("agent_insight");
                if (isSmartGlassesServiceBound)
                    smartGlassesService.displayQueue.addTask(new DisplayQueue.Task(() -> smartGlassesService.sendReferenceCard(name, body), false, false, false));
                queueOutput(name + ": " + body);
            } catch (JSONException e){
                e.printStackTrace();
            }
        }

        //see if we should update user settings
        boolean shouldUpdateSettingsResult = response.has(shouldUpdateSettingsKey) && response.getBoolean(shouldUpdateSettingsKey);
        if (shouldUpdateSettingsResult){
            Log.d(TAG, "Running get settings because shouldUpdateSettings true");
            getSettings();
        }
    }

    public void parseLocationResults(JSONObject response) throws JSONException {
        Log.d(TAG, "GOT LOCATION RESULT: " + response.toString());
        // ll context convo
    }

    // Display things to the phone screen
    public void queueOutput(String item){
        responsesBuffer.add(item);
        sendUiUpdateSingle(item);
    }

    public void speakTTS(String toSpeak){
        if (isSmartGlassesServiceBound)
            smartGlassesService.sendTextLine(toSpeak);
    }

    public void sendUiUpdateFull(){
        Intent intent = new Intent();
        intent.setAction(AugmentosUi.UI_UPDATE_FULL);
        intent.putStringArrayListExtra(AugmentosUi.CONVOSCOPE_MESSAGE_STRING, responsesBuffer);
        intent.putStringArrayListExtra(AugmentosUi.TRANSCRIPTS_MESSAGE_STRING, transcriptsBuffer);
        sendBroadcast(intent);
    }

    public void sendUiUpdateSingle(String message) {
        Intent intent = new Intent();
        intent.setAction(AugmentosUi.UI_UPDATE_SINGLE);
        intent.putExtra(AugmentosUi.CONVOSCOPE_MESSAGE_STRING, message);
        sendBroadcast(intent);
    }

    public void sendFinalTranscriptToActivity(String transcript){
        Intent intent = new Intent();
        intent.setAction(AugmentosUi.UI_UPDATE_FINAL_TRANSCRIPT);
        intent.putExtra(AugmentosUi.FINAL_TRANSCRIPT, transcript);
        sendBroadcast(intent);
    }

    public void buttonDownEvent(int buttonNumber, boolean downUp){ //downUp if true if down, false if up
        if (!downUp){
            return;
        }

        try{
            JSONObject jsonQuery = new JSONObject();
            jsonQuery.put("button_num", buttonNumber);
            jsonQuery.put("button_activity", downUp);
            jsonQuery.put("timestamp", System.currentTimeMillis() / 1000);
            backendServerComms.restRequest(BUTTON_EVENT_ENDPOINT, jsonQuery, new VolleyJsonCallback(){
                @Override
                public void onSuccess(JSONObject result){
                    try {
                        Log.d(TAG, "GOT BUTTON RESULT: " + result.toString());
                        String query_answer = result.getString("message");
                        sendUiUpdateSingle(query_answer);
                        speakTTS(query_answer);
                    } catch (JSONException e) {
                        throw new RuntimeException(e);
                    }
                }
                @Override
                public void onFailure(int code){
                    Log.d(TAG, "SOME FAILURE HAPPENED (buttonDownEvent)");
                }

            });
        } catch (JSONException e){
            e.printStackTrace();
        }
    }

    public void setupAuthTokenMonitor(){
        idTokenListener = new FirebaseAuth.IdTokenListener() {
            @Override
            public void onIdTokenChanged(@NonNull FirebaseAuth firebaseAuth) {
                FirebaseUser user = firebaseAuth.getCurrentUser();
                if (user != null) {
                    user.getIdToken(true).addOnCompleteListener(new OnCompleteListener<GetTokenResult>() {
                        @Override
                        public void onComplete(@NonNull Task<GetTokenResult> task) {
                            if (task.isSuccessful()) {
                                String idToken = task.getResult().getToken();
                                Log.d(TAG, "GOT ONIDTOKENCHANGED Auth Token: " + idToken);
                                authToken = idToken;
                                PreferenceManager.getDefaultSharedPreferences(getApplicationContext())
                                        .edit()
                                        .putString("auth_token", idToken)
                                        .apply();
                            } else {
                                Log.d(TAG, "Task failure in setAuthToken");
                                EventBus.getDefault().post(new GoogleAuthFailedEvent("#1 ERROR IN (setupAuthTokenMonitor)"));
                            }
                        }
                    });
                }
            }
        };
    }

    public void manualSetAuthToken() {
        Log.d(TAG, "GETTING AUTH TOKEN");
        FirebaseUser user = FirebaseAuth.getInstance().getCurrentUser();
        if (user != null) {
            user.getIdToken(true)
                    .addOnCompleteListener(new OnCompleteListener<GetTokenResult>() {
                        public void onComplete(@NonNull Task<GetTokenResult> task) {
                            if (task.isSuccessful()) {
                                String idToken = task.getResult().getToken();
                                Log.d(TAG, "GOT dat MANUAL Auth Token: " + idToken);
                                authToken = idToken;
                                PreferenceManager.getDefaultSharedPreferences(getApplicationContext())
                                        .edit()
                                        .putString("auth_token", idToken)
                                        .apply();
                            } else {
                                Log.d(TAG, "Task failure in setAuthToken");
                                EventBus.getDefault().post(new GoogleAuthFailedEvent("#1 ERROR IN (SETAUTHTOKEN)"));
                            }
                        }
                    });
        } else {
            // not logged in, must log in
            Log.d(TAG, "User is null in setAuthToken");
            EventBus.getDefault().post(new GoogleAuthFailedEvent("#2 ERROR IN (SETAUTHTOKEN) (USER IS NULL)"));
        }
    }

    public static void saveChosenTargetLanguage(Context context, String targetLanguageString) {
        Log.d("CONVOSCOPE", "SAVING TARGET LANGUAGE: " + targetLanguageString);
        PreferenceManager.getDefaultSharedPreferences(context)
                .edit()
                .putString(context.getResources().getString(R.string.SHARED_PREF_TARGET_LANGUAGE), targetLanguageString)
                .apply();
    }

//    public Boolean isVocabularyUpgradeEnabled(Context context) {
//        return PreferenceManager.getDefaultSharedPreferences(context)
//                .getBoolean(context.getResources().getString(R.string.SHARED_PREF_VOCABULARY_UPGRADE), false);
//    }

    public static Boolean isVocabularyUpgradeEnabled(Context context) {
        return PreferenceManager.getDefaultSharedPreferences(context)
                .getBoolean(context.getResources().getString(R.string.SHARED_PREF_VOCABULARY_UPGRADE), true);
    }

    public static void setVocabularyUpgradeEnabled(Context context, boolean isEnabled) {
        PreferenceManager.getDefaultSharedPreferences(context)
                .edit()
                .putBoolean(context.getResources().getString(R.string.SHARED_PREF_VOCABULARY_UPGRADE), isEnabled)
                .apply();
    }

    public static void saveChosenSourceLanguage(Context context, String sourceLanguageString) {
        PreferenceManager.getDefaultSharedPreferences(context)
                .edit()
                .putString(context.getResources().getString(R.string.SHARED_PREF_SOURCE_LANGUAGE), sourceLanguageString)
                .apply();
    }

    public static String getChosenTargetLanguage(Context context) {
        String targetLanguageString = PreferenceManager.getDefaultSharedPreferences(context).getString(context.getResources().getString(R.string.SHARED_PREF_TARGET_LANGUAGE), "");
        if (targetLanguageString.equals("")){
            saveChosenTargetLanguage(context, "Russian");
            targetLanguageString = "Russian";
        }
        return targetLanguageString;
    }

    public static String getChosenSourceLanguage(Context context) {
        String sourceLanguageString = PreferenceManager.getDefaultSharedPreferences(context).getString(context.getResources().getString(R.string.SHARED_PREF_SOURCE_LANGUAGE), "");
        if (sourceLanguageString.equals("")){
            saveChosenSourceLanguage(context, "English");
            sourceLanguageString = "English";
        }
        return sourceLanguageString;
    }

//    public void changeMode(String currentModeString){
//        if (currentModeString.equals("Proactive Agents")){
//            features = new String[]{explicitAgent, proactiveAgents, definerAgent};
//        } else if (currentModeString.equals("Language Learning")){
//            features = new String[]{explicitAgent, languageLearningAgent, llContextConvoAgent};
//        } else if (currentModeString.equals("ADHD Glasses")){
//            Log.d(TAG, "Settings features for ADHD Glasses");
//            features = new String[]{explicitAgent, adhdStmbAgent};
//        }
//    }

    public static void saveCurrentModeLocal(Context context, String currentModeString) {
        //save the new mode
        PreferenceManager.getDefaultSharedPreferences(context)
                .edit()
                .putString(context.getResources().getString(R.string.SHARED_PREF_CURRENT_MODE), currentModeString)
                .apply();
    }

    public void saveCurrentMode(Context context, String currentModeString) {
//        if (isSmartGlassesServiceBound)
//            smartGlassesService.sendHomeScreen();

        saveCurrentModeLocal(context, currentModeString);

        try{
            JSONObject settingsObj = new JSONObject();
            settingsObj.put("current_mode", currentModeString);
       //     sendSettings(settingsObj);
        } catch (JSONException e){
            e.printStackTrace();
        }
    }

    public String getCurrentMode(Context context) {
        String currentModeString = PreferenceManager.getDefaultSharedPreferences(context).getString(context.getResources().getString(R.string.SHARED_PREF_CURRENT_MODE), "");
        // if (currentModeString.equals("")){
        //     currentModeString = "Proactive Agents";
        //     saveCurrentMode(context, currentModeString);
        // }
//        return currentModeString;
        return "Hard Coded Mode"; // TODO: hard coded mode
    }

    public void updateVocabularyUpgradeOnBackend(Context context){
        Boolean upgradeEnabled = isVocabularyUpgradeEnabled(context);
        try{
            JSONObject settingsObj = new JSONObject();
            settingsObj.put("vocabulary_upgrade_enabled", upgradeEnabled);
            sendSettings(settingsObj);
        } catch (JSONException e){
            e.printStackTrace();
        }
    }
    public void updateTargetLanguageOnBackend(Context context){
        String targetLanguage = getChosenTargetLanguage(context);
        try{
            JSONObject settingsObj = new JSONObject();
            settingsObj.put("target_language", targetLanguage);
            sendSettings(settingsObj);
        } catch (JSONException e){
            e.printStackTrace();
        }
    }


    public void updateSourceLanguageOnBackend(Context context){
        String sourceLanguage = getChosenSourceLanguage(context);
        try{
            JSONObject settingsObj = new JSONObject();
            settingsObj.put("source_language", sourceLanguage);
            sendSettings(settingsObj);
        } catch (JSONException e){
            e.printStackTrace();
        }
    }


    //language learning
    public void updateDefinedWords(JSONArray newData) {
        long currentTime = System.currentTimeMillis();

        // Add new data to the list
        for (int i = 0; i < newData.length(); i++) {
            try {
                JSONObject wordData = newData.getJSONObject(i);
                definedWords.addFirst(new DefinedWord(
                        wordData.getString("in_word"),
                        wordData.getString("in_word_translation"),
                        wordData.getLong("timestamp"),
                        wordData.getString("uuid")
                ));
            } catch (JSONException e){
                e.printStackTrace();
            }
        }

        // Remove old words based on time constraint
        definedWords.removeIf(word -> (currentTime - (word.timestamp * 1000)) > llDefinedWordsShowTime);

        // Ensure list does not exceed max size
        while (definedWords.size() > maxDefinedWordsShow) {
            definedWords.removeLast();
        }
    }

    public void updateCombineResponse(JSONArray llData, JSONArray ugData) {
        long currentTime = System.currentTimeMillis();
        // Add new data to the list
        for (int i = 0; i < llData.length(); i++) {
            try {
                JSONObject wordData = llData.getJSONObject(i);
                llCombineResponses.addFirst(new LLCombineResponse(
                        null,
                        null,
                        wordData.getString("in_word"),
                        wordData.getString("in_word_translation"),
                        wordData.getLong("timestamp"),
                        wordData.getString("uuid")
                ));
            } catch (JSONException e){
                e.printStackTrace();
            }
        }

        for (int i = 0; i < ugData.length(); i++) {
            try {
                JSONObject resData = ugData.getJSONObject(i);
                llCombineResponses.addFirst(new LLCombineResponse(
                        resData.getString("in_upgrade"),
                        resData.getString("in_upgrade_meaning"),
                        null,
                        null,
                        resData.getLong("timestamp"),
                        resData.getString("uuid")
                ));
            } catch (JSONException e){
                e.printStackTrace();
            }
        }

        // Remove old words based on time constraint
        llCombineResponses.removeIf(word -> (currentTime - (word.timestamp * 1000)) > llCombineShowTime);

        // Ensure list does not exceed max size
        while (llCombineResponses.size() > maxLLCombineShow) {
            llCombineResponses.removeLast();
        }
    }

    public void updateAdhdSummaries(JSONArray newData) {
        long currentTime = System.currentTimeMillis();
        boolean foundNewFalseShift = false;
        STMBSummary newFalseShiftSummary = null;

        // First, identify if there's a new summary with true_shift = false and prepare it
        for (int i = 0; i < newData.length(); i++) {
            try {
                JSONObject summaryData = newData.getJSONObject(i);
                if (!summaryData.getBoolean("true_shift")) {
                    foundNewFalseShift = true;
                    newFalseShiftSummary = new STMBSummary(
                            summaryData.getString("summary"),
                            summaryData.getLong("timestamp"),
                            false,
                            summaryData.getString("uuid"));
                    break; // Stop after finding the first false shift as only one should exist
                }
            } catch (JSONException e) {
                e.printStackTrace();
            }
        }

        // If a new false shift summary exists, remove the old false shift summary
        if (foundNewFalseShift) {
            adhdStmbSummaries.removeIf(summary -> !summary.true_shift);
        }

        // Now, add new data while excluding the newly identified false shift summary
        for (int i = 0; i < newData.length(); i++) {
            try {
                JSONObject summaryData = newData.getJSONObject(i);
                if (summaryData.getBoolean("true_shift") || !foundNewFalseShift || !summaryData.getString("uuid").equals(newFalseShiftSummary.uuid)) {
                    adhdStmbSummaries.addFirst(new STMBSummary(
                            summaryData.getString("summary"),
                            summaryData.getLong("timestamp"),
                            summaryData.getBoolean("true_shift"),
                            summaryData.getString("uuid")
                    ));
                }
            } catch (JSONException e) {
                e.printStackTrace();
            }
        }

        // Add the new false shift summary at the beginning if it exists
        if (newFalseShiftSummary != null) {
            adhdStmbSummaries.addFirst(newFalseShiftSummary);
        }

        // Remove old words based on time constraint
        adhdStmbSummaries.removeIf(summary -> (currentTime - (summary.timestamp * 1000)) > adhdSummaryShowTime);

        // Ensure list does not exceed max size
        while (adhdStmbSummaries.size() > maxAdhdStmbShowNum) {
            adhdStmbSummaries.removeLast();
        }
    }

    // Getter for the list, if needed
    public LinkedList<DefinedWord> getDefinedWords() {
        return definedWords;
    }

    public LinkedList<STMBSummary> getAdhdStmbSummaries() {
        return adhdStmbSummaries;
    }

    public LinkedList<LLUpgradeResponse> getLLUpgradeResponse() {
        return llUpgradeResponses;
    }

    public LinkedList<LLCombineResponse> getLLCombineResponse() {
        return llCombineResponses;
    }

    // A simple representation of your word data
    private static class DefinedWord {
        String inWord;
        String inWordTranslation;
        long timestamp;
        String uuid;

        DefinedWord(String inWord, String inWordTranslation, long timestamp, String uuid) {
            this.inWord = inWord;
            this.inWordTranslation = inWordTranslation;
            this.timestamp = timestamp;
            this.uuid = uuid;
        }
    }

    // A simple representation of upgrade word data
    // private static class UpgradeWord {
    //     String inUpgrade;
    //     String inUpgradeMeaning;
    //     long timestamp;
    //     String uuid;

    //     UpgradeWord(String inUpgrade, String inUpgradeMeaning, long timestamp, String uuid) {
    //         this.inUpgrade = inUpgrade;
    //         this.inUpgradeMeaning = inUpgradeMeaning;
    //         this.timestamp = timestamp;
    //         this.uuid = uuid;
    //     }
    // }

    // A simple representation of ADHD STMB data
    private static class STMBSummary {
        String summary;
        long timestamp;
        boolean true_shift;
        String uuid;

        STMBSummary(String summary, long timestamp, boolean true_shift, String uuid) {
            this.summary = summary;
            this.timestamp = timestamp;
            this.true_shift = true_shift;
            this.uuid = uuid;
        }
    }


    //context convo
    public void updateContextConvoResponses(JSONArray newData) {
        long currentTime = System.currentTimeMillis();
//        Log.d(TAG, "GOT NEW DATA: ");
//        Log.d(TAG, newData.toString());

        // Add new data to the list
        for (int i = 0; i < newData.length(); i++) {
            try {
                JSONObject wordData = newData.getJSONObject(i);
                contextConvoResponses.addFirst(new ContextConvoResponse(
                        wordData.getString("ll_context_convo_response"),
                        wordData.getLong("timestamp"),
                        wordData.getString("uuid")
                ));
            } catch (JSONException e){
                e.printStackTrace();
            }
        }

        contextConvoResponses.removeIf(contextConvoResponse -> (currentTime - (contextConvoResponse.timestamp * 1000)) > llContextConvoResponsesShowTime);

        // Ensure list does not exceed max size
        while (contextConvoResponses.size() > maxContextConvoResponsesShow) {
            contextConvoResponses.removeLast();
        }
    }

    public void updateLLUpgradeResponse(JSONArray newData) {
        long currentTime = System.currentTimeMillis();
        // Add new data to the list
        for (int i = 0; i < newData.length(); i++) {
            try {
                JSONObject resData = newData.getJSONObject(i);
                llUpgradeResponses.addFirst(new LLUpgradeResponse(
                        resData.getString("in_upgrade"),
                        resData.getString("in_upgrade_meaning"),
                        resData.getLong("timestamp"),
                        resData.getString("uuid")
                ));
            } catch (JSONException e){
                e.printStackTrace();
            }
        }

        llUpgradeResponses.removeIf(llupgradeResponse -> (currentTime - (llupgradeResponse.timestamp * 1000)) > llUpgradeShowTime);

        // Ensure list does not exceed max size
        while (llUpgradeResponses.size() > maxLLUpgradeResponsesShow) {
            llUpgradeResponses.removeLast();
        }
    }



    // Getter for the list, if needed
    public LinkedList<ContextConvoResponse> getContextConvoResponses() {
        return contextConvoResponses;
    }

    // A simple representation of your word data
    private static class ContextConvoResponse {
        String response;
        long timestamp;
        String uuid;

        ContextConvoResponse(String response, long timestamp, String uuid) {
            this.response = response;
            this.timestamp = timestamp;
            this.uuid = uuid;
        }
    }

    private static class LLUpgradeResponse {
        String inUpgrade;
        String inUpgradeMeaning;
        long timestamp;
        String uuid;

        LLUpgradeResponse(String inUpgrade, String inUpgradeMeaning, long timestamp, String uuid) {
            this.inUpgrade = inUpgrade;
            this.inUpgradeMeaning = inUpgradeMeaning;
            this.timestamp = timestamp;
            this.uuid = uuid;
        }
    }

    // A simple representation of combination of ll rare and ll upgrade
    private static class LLCombineResponse {
        String inUpgrade;
        String inUpgradeMeaning;
        String inWord;
        String inWordTranslation;
        long timestamp;
        String uuid;

        LLCombineResponse(String inUpgrade, String inUpgradeMeaning,String inWord, String inWordTranslation, long timestamp, String uuid) {
            this.inUpgrade = inUpgrade;
            this.inUpgradeMeaning = inUpgradeMeaning;
            this.inWord = inWord;
            this.inWordTranslation = inWordTranslation;
            this.timestamp = timestamp;
            this.uuid = uuid;
        }
    }

    //retry auth right away if it failed, but don't do it too much as we have a max # refreshes/day
    private int max_google_retries = 3;
    private int googleAuthRetryCount = 0;
    private long lastGoogleAuthRetryTime = 0;

    @Subscribe
    public void onGoogleAuthFailedEvent(GoogleAuthFailedEvent event) {
        Log.d(TAG, "onGoogleAuthFailedEvent triggered: " + event.reason);
        numConsecutiveAuthFailures += 1;
        if(numConsecutiveAuthFailures > 10) {
            Log.d("TAG", "ATTEMPT SIGN OUT");
            handleSignOut();
        }
    }

    // Used for notifications and for screen mirror
    @Subscribe
    public void onNewScreenTextEvent(NewScreenTextEvent event) {
        // Notification
        if (event.title != null && event.body != null) {
            if (isSmartGlassesServiceBound)
                smartGlassesService.displayQueue.addTask(new DisplayQueue.Task(() -> smartGlassesService.sendReferenceCard(event.title, event.body), false, false, false));
        }
        else if (event.body != null){ //Screen mirror text
            if (isSmartGlassesServiceBound)
                smartGlassesService.displayQueue.addTask(new DisplayQueue.Task(() -> smartGlassesService.sendTextWall(event.body), false, true, false));
        }
    }

    @Subscribe
    public void onGlassesBluetoothSearchDiscoverEvent(GlassesBluetoothSearchDiscoverEvent event){
        blePeripheral.sendGlassesBluetoothDiscoverResultToManager(event.modelName, event.deviceName);
    }

    @Subscribe
    public void onGlassesBluetoothSearchStopEvent(GlassesBluetoothSearchStopEvent event){
        blePeripheral.sendGlassesBluetoothStopToManager(event.modelName);
    }

    @Subscribe
    public void onNewScreenImageEvent(NewScreenImageEvent event) {
        if (isSmartGlassesServiceBound)
            smartGlassesService.displayQueue.addTask(new DisplayQueue.Task(() -> smartGlassesService.sendBitmap(event.bmp), false, true, false));
    }

    private void updateLastDataSentTime() {
        lastDataSentTime = System.currentTimeMillis();
    }

    private void startNotificationService() {
        Intent notificationServiceIntent = new Intent(this, MyNotificationListeners.class);
        startService(notificationServiceIntent);

        NotificationListenerService.requestRebind(
                new ComponentName(this, MyNotificationListeners.class));
    }

    private void stopNotificationService() {
        Intent notificationServiceIntent = new Intent(this, MyNotificationListeners.class);
        stopService(notificationServiceIntent);
    }

    public boolean getIsSearchingForGlasses() {
        return isSmartGlassesServiceBound && smartGlassesService.getConnectedSmartGlasses() == null;
    }

    private void executeOnceSmartGlassesServiceReady(Context context, Runnable action) {
        if (isSmartGlassesServiceBound && smartGlassesService != null) {
            // If the service is already bound, execute the action immediately
            action.run();
            return;
        }

        // Add the action to the queue
        serviceReadyListeners.add(action);

        // Ensure the service is started and bound
        if (!isSmartGlassesServiceBound) {
            startSmartGlassesService();
        }
    }

    public JSONObject generateStatusJson() {
        try {
            // Creating the main status object
            JSONObject status = new JSONObject();

            // Adding puck battery life and charging status
            status.put("puck_battery_life", batteryStatusHelper.getBatteryLevel());
            status.put("charging_status", batteryStatusHelper.isBatteryCharging());
            status.put("sensing_enabled", SpeechRecSwitchSystem.sensing_enabled);
            status.put("default_wearable", AugmentosSmartGlassesService.getPreferredWearable(this));

            // Adding connected glasses object
            JSONObject connectedGlasses = new JSONObject();
            if(isSmartGlassesServiceBound && smartGlassesService.getConnectedSmartGlasses() != null) {
                connectedGlasses.put("model_name", smartGlassesService.getConnectedSmartGlasses().deviceModelName);
                connectedGlasses.put("battery_life", batteryLevel);
                connectedGlasses.put("brightness", 80);
            }
            else {
                connectedGlasses.put("is_searching", getIsSearchingForGlasses());
            }
            status.put("connected_glasses", connectedGlasses);

            // Adding wifi status
            JSONObject wifi = new JSONObject();
            wifi.put("is_connected", wifiStatusHelper.isWifiConnected());
            wifi.put("ssid", wifiStatusHelper.getSSID());
            wifi.put("signal_strength", wifiStatusHelper.getSignalStrength());
            status.put("wifi", wifi);

            // Adding gsm status
            JSONObject gsm = new JSONObject();
            gsm.put("is_connected", gsmStatusHelper.isConnected());
            gsm.put("carrier", gsmStatusHelper.getNetworkType());
            gsm.put("signal_strength", gsmStatusHelper.getSignalStrength());
            status.put("gsm", gsm);

            // Adding apps array
            JSONArray apps = new JSONArray();

            for (ThirdPartyApp tpa : tpaSystem.getThirdPartyApps()) {
                if(tpa.appType != ThirdPartyAppType.APP) continue;

                JSONObject tpaObj = new JSONObject();
                tpaObj.put("name", tpa.appName);
                tpaObj.put("description", tpa.appDescription);
                tpaObj.put("is_running", tpaSystem.checkIsThirdPartyAppRunningByPackageName(tpa.packageName));
                tpaObj.put("is_foreground", tpaSystem.checkIsThirdPartyAppRunningByPackageName(tpa.packageName));
                tpaObj.put("package_name", tpa.packageName);
                tpaObj.put("type", tpa.appType.name());
                apps.put(tpaObj);
            }

            // Adding apps array to the status object
            status.put("apps", apps);



            // Wrapping the status object inside a main object (as shown in your example)
            JSONObject mainObject = new JSONObject();
            mainObject.put("status", status);

            return mainObject;
        } catch (JSONException e) {
            throw new RuntimeException(e);
        }
    }

    // AugmentOS_Manager Comms Callbacks
    public void sendStatusToAugmentOsManager(){
        // Build status obj, send to aosmanager
        JSONObject status = generateStatusJson();
        blePeripheral.sendDataToAugmentOsManager(status.toString());
    }

    @Override
    public void requestPing() {
        Log.d("AugmentOsService", "Requesting ping: ");
        blePeripheral.sendPing();
    }

    @Override
    public void requestStatus() {
        Log.d("AugmentOsService", "Requesting status: ");
        sendStatusToAugmentOsManager();
    }

    @Override
    public void searchForCompatibleDeviceNames(String modelName) {
        Log.d("AugmentOsService", "Searching for compatible device names for model: " + modelName);
        SmartGlassesDevice device = getSmartGlassesDeviceFromModelName(modelName);
        if (device == null) {
            blePeripheral.sendNotifyManager("Incorrect model name: " + modelName, "error");
            return;
        }

        executeOnceSmartGlassesServiceReady(this, () -> {
            smartGlassesService.findCompatibleDeviceNames(device);
            // blePeripheral.sendGlassesSearchResultsToManager(modelName, compatibleDeviceNames);
        });
    }

    @Override
    public void connectToWearable(String modelName, String deviceName) {
        Log.d("AugmentOsService", "Connecting to wearable: " + modelName + ". DeviceName: " + deviceName + ".");
        // Logic to connect to wearable
        SmartGlassesDevice device = getSmartGlassesDeviceFromModelName(modelName);
        if (device == null) {
            blePeripheral.sendNotifyManager("Incorrect model name: " + modelName, "error");
            return;
        }

        // TODO: Good lord this is hacky
        // TODO: Find a good way to conditionally send a glasses bt device name to SGC
        if (!deviceName.isEmpty() && modelName.contains("Even Realities"))
            savePreferredG1DeviceId(this, deviceName);

        executeOnceSmartGlassesServiceReady(this, () -> {
            smartGlassesService.connectToSmartGlasses(device);
            sendStatusToAugmentOsManager();
        });
    }

    @Override
    public void disconnectWearable(String wearableId) {
        Log.d("AugmentOsService", "Disconnecting from wearable: " + wearableId);
        // Logic to disconnect wearable
        stopSmartGlassesService();
    }

    @Override
    public void forgetSmartGlasses() {
        Log.d("AugmentOsService", "Forgetting wearable");
        savePreferredWearable(this, "");
        deleteEvenSharedPreferences(this);
        stopSmartGlassesService();
        sendStatusToAugmentOsManager();
    }

    @Override
    public void startApp(String packageName) {
        Log.d("AugmentOsService", "Starting app: " + packageName);
        // Logic to start the app by package name
        
        // Only allow starting apps if glasses are connected
        if(isSmartGlassesServiceBound && smartGlassesService.getConnectedSmartGlasses() != null) {
            tpaSystem.startThirdPartyAppByPackageName(packageName);
            sendStatusToAugmentOsManager();
        } else {
            blePeripheral.sendNotifyManager("Must connect glasses to start an app", "error");
        }
    }

    @Override
    public void stopApp(String packageName) {
        Log.d("AugmentOsService", "Stopping app: " + packageName);
        tpaSystem.stopThirdPartyAppByPackageName(packageName);
        sendStatusToAugmentOsManager();
    }

    @Override
    public void setSensingEnabled(boolean sensingEnabled){
        if (isSmartGlassesServiceBound) {
            EventBus.getDefault().post(new SetSensingEnabledEvent(sensingEnabled));
        } else {
            blePeripheral.sendNotifyManager("Connect glasses to toggle sensing", "error");
        }
    }

    @Override
    public void installAppFromRepository(JSONObject repoAppData) {
        Log.d(TAG, "installAppFromRepository not implemented");
        //TODO: Implement this
        sendStatusToAugmentOsManager();
    }

    @Override
    public void uninstallApp(String uninstallPackageName) {
        Log.d(TAG, "uninstallApp not implemented");
        //TODO: Implement this
        sendStatusToAugmentOsManager();
    }

    @Override
    public void handleNotificationData(JSONObject notificationData){
        try {
            if (notificationData != null) {
                String jsonString = notificationData.toString();
                System.out.println("Notification Data: " + jsonString);

                String appName = notificationData.getString("appName");
                String title = notificationData.getString("title");
                String text = notificationData.getString("text");

                //TODO: Also pull navigation data from this?

                EventBus.getDefault().post(new NotificationEvent(notificationData));

//                String formattedNotification = String.format("[%s]: %s", title, text);
//                notificationList.add(formattedNotification);

                // Keep only the last 10 notifications
//                if (notificationList.size() > 10) {
//                    notificationList.remove(0);
//                }
            } else {
                System.out.println("Notification Data is null");
            }
        } catch (JSONException e) {
            Log.d(TAG, "JSONException occurred while handling notification data: " + e.getMessage());
        }
    }

    @Override
    public void setAuthSecretKey(String authSecretKey) {
        Log.d("AugmentOsService", "Setting auth secret key: " + authSecretKey);
        // Logic to set the authentication key
        // Save the new authSecretKey & verify it

        // NOTE: This wont be used until phase 2
    }

    @Override
    public void verifyAuthSecretKey() {
        Log.d("AugmentOsService", "Deleting auth secret key");
        // Logic to verify the authentication key
        // (Ping a server /login or /verify route & return the result to aosManager)

        // NOTE: This wont be used until phase 2
    }

    @Override
    public void deleteAuthSecretKey() {
        Log.d("AugmentOsService", "Deleting auth secret key");
        // Logic to delete the authentication key
        // Delete our authSecretKey

        // NOTE: This wont be used until phase 2
    }

    @Override
    public void updateAppSettings(String targetApp, JSONObject settings) {
        Log.d("AugmentOsService", "Updating settings for app: " + targetApp);
        // Logic to update the app's settings

        // TODO: Hardcode this for now because the only relevant app here is LLSG
        // TODO: Long term, figure out how to architect this system
        if(targetApp.equals(("Language Learning"))){
            try {
                String newSourceLanguage = settings.getString("sourceLanguage");
                String newTargetLanguage = settings.getString("targetLanguage");
                String newTranscribeLanguage = settings.getString("transcribeLanguage");
                String newVocabularyUpgrade = settings.getString("vocabularyUpgrade");
                String newLiveCaptionsTranslationOption = settings.getString("liveCaptionsTranslationOption");

            } catch (JSONException e){}
        }

        sendStatusToAugmentOsManager();
    }

    public class LocalBinder extends Binder {
        public AugmentosService getService() {
            // Return this instance of LocalService so clients can call public methods
            return AugmentosService.this;
        }
    }

    @Override
    public IBinder onBind(Intent intent) {
        return binder;
    }
}<|MERGE_RESOLUTION|>--- conflicted
+++ resolved
@@ -84,13 +84,9 @@
 
 import com.teamopensmartglasses.smartglassesmanager.SmartGlassesAndroidService;
 import com.teamopensmartglasses.smartglassesmanager.eventbusmessages.DisplayGlassesDashboardEvent;
-<<<<<<< HEAD
 import com.teamopensmartglasses.smartglassesmanager.eventbusmessages.GlassesBluetoothSearchDiscoverEvent;
 import com.teamopensmartglasses.smartglassesmanager.eventbusmessages.GlassesBluetoothSearchStopEvent;
-=======
-import com.teamopensmartglasses.smartglassesmanager.eventbusmessages.FoundGlassesBluetoothDeviceEvent;
 import com.teamopensmartglasses.smartglassesmanager.eventbusmessages.GlassesBatteryLevelEvent;
->>>>>>> ac539970
 import com.teamopensmartglasses.smartglassesmanager.eventbusmessages.SetSensingEnabledEvent;
 import com.teamopensmartglasses.smartglassesmanager.speechrecognition.SpeechRecSwitchSystem;
 import com.teamopensmartglasses.smartglassesmanager.supportedglasses.SmartGlassesDevice;
@@ -286,33 +282,11 @@
     public ArrayList<String> notificationList = new ArrayList<String>();
     @Subscribe
     public void onDisplayGlassesDashboardEvent(DisplayGlassesDashboardEvent event) {
-<<<<<<< HEAD
         // Get current time and date
         SimpleDateFormat timeFormat = new SimpleDateFormat("HH:mm", Locale.getDefault());
         SimpleDateFormat dateFormat = new SimpleDateFormat("MMM dd, yyyy", Locale.getDefault());
         String currentTime = timeFormat.format(new Date());
         String currentDate = dateFormat.format(new Date());
-
-        // Get battery level
-        IntentFilter iFilter = new IntentFilter(Intent.ACTION_BATTERY_CHANGED);
-        Intent batteryStatus = this.registerReceiver(null, iFilter);
-        int level = batteryStatus != null ?
-                batteryStatus.getIntExtra(BatteryManager.EXTRA_LEVEL, -1) : -1;
-        int scale = batteryStatus != null ?
-                batteryStatus.getIntExtra(BatteryManager.EXTRA_SCALE, -1) : -1;
-        float batteryPct = level * 100 / (float)scale;
-
-        // Build dashboard string with fancy formatting
-        StringBuilder dashboard = new StringBuilder();
-       //     dashboard.append("Dashboard - AugmentOS\n");
-        dashboard.append(String.format("│ %s, %s\n", currentDate, currentTime));
-//            dashboard.append(String.format("│ Date      │ %s\n", currentDate));
-=======
-            // Get current time and date
-            SimpleDateFormat timeFormat = new SimpleDateFormat("HH:mm", Locale.getDefault());
-            SimpleDateFormat dateFormat = new SimpleDateFormat("MMM dd, yyyy", Locale.getDefault());
-            String currentTime = timeFormat.format(new Date());
-            String currentDate = dateFormat.format(new Date());
 
             // Get battery level
 //            IntentFilter iFilter = new IntentFilter(Intent.ACTION_BATTERY_CHANGED);
@@ -323,12 +297,11 @@
 //                    batteryStatus.getIntExtra(BatteryManager.EXTRA_SCALE, -1) : -1;
 //            float batteryPct = level * 100 / (float)scale;
 
-            // Build dashboard string with fancy formatting
-            StringBuilder dashboard = new StringBuilder();
+        // Build dashboard string with fancy formatting
+        StringBuilder dashboard = new StringBuilder();
        //     dashboard.append("Dashboard - AugmentOS\n");
             dashboard.append(String.format(Locale.getDefault(), "│ %s, %s, %d%%\n", currentDate, currentTime, batteryLevel));
             //dashboard.append(String.format("│ Date      │ %s\n", currentDate));
->>>>>>> ac539970
 //            dashboard.append(String.format("│ Battery │ %.0f%%\n", batteryPct));
 //            dashboard.append("│ BLE       │ ON\n");
 
