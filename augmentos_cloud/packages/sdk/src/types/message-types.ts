--- conflicted
+++ resolved
@@ -56,16 +56,13 @@
   DISPLAY_EVENT = 'display_event',
   APP_STATE_CHANGE = 'app_state_change',
   MICROPHONE_STATE_CHANGE = 'microphone_state_change',
-<<<<<<< HEAD
   PHOTO_REQUEST = 'photo_request',
   VIDEO_STREAM_REQUEST = 'video_stream_request',
-=======
   SETTINGS_UPDATE = 'settings_update',
   
   // Dashboard updates
   DASHBOARD_MODE_CHANGE = 'dashboard_mode_change',
   DASHBOARD_ALWAYS_ON_CHANGE = 'dashboard_always_on_change',
->>>>>>> 65bcfa46
 
   WEBSOCKET_ERROR = 'websocket_error'
 }
@@ -80,16 +77,13 @@
   
   // Requests
   DISPLAY_REQUEST = 'display_event',
-<<<<<<< HEAD
   PHOTO_REQUEST = 'photo_request',
   VIDEO_STREAM_REQUEST = 'video_stream_request'
-=======
   
   // Dashboard requests
   DASHBOARD_CONTENT_UPDATE = 'dashboard_content_update',
   DASHBOARD_MODE_CHANGE = 'dashboard_mode_change',
   DASHBOARD_SYSTEM_UPDATE = 'dashboard_system_update'
->>>>>>> 65bcfa46
 }
 
 /**
@@ -163,10 +157,8 @@
   CloudToGlassesMessageType.DISPLAY_EVENT,
   CloudToGlassesMessageType.APP_STATE_CHANGE,
   CloudToGlassesMessageType.MICROPHONE_STATE_CHANGE,
-<<<<<<< HEAD
   CloudToGlassesMessageType.PHOTO_REQUEST,
-  CloudToGlassesMessageType.VIDEO_STREAM_REQUEST
-=======
+  CloudToGlassesMessageType.VIDEO_STREAM_REQUEST,
   CloudToGlassesMessageType.SETTINGS_UPDATE,
   CloudToGlassesMessageType.DASHBOARD_MODE_CHANGE,
   CloudToGlassesMessageType.DASHBOARD_ALWAYS_ON_CHANGE
@@ -181,5 +173,4 @@
   TpaToCloudMessageType.DASHBOARD_SYSTEM_UPDATE,
   CloudToTpaMessageType.DASHBOARD_MODE_CHANGED,
   CloudToTpaMessageType.DASHBOARD_ALWAYS_ON_CHANGED
->>>>>>> 65bcfa46
 ] as const;