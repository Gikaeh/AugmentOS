--- conflicted
+++ resolved
@@ -30,16 +30,13 @@
     void updateGlassesBrightness(int brightness);
     void updateGlassesAutoBrightness(boolean autoBrightness);
     void updateGlassesHeadUpAngle(int headUpAngle);
-<<<<<<< HEAD
     void updateGlassesDashboardHeight(int height);
     void updateGlassesDepth(int depth);
     void setGlassesWifiCredentials(String ssid, String password);
     void requestWifiScan();
     void setPreferredMic(String mic);
     void setServerUrl(String url);
-=======
     void sendMediaState(JSONObject mediaStateData);
     void sendMediaMetadata(JSONObject mediaMetadata);
     void sendMediaSessionEnded(JSONObject sessionEndedData);
->>>>>>> 503586bb
 }