package com.augmentos.augmentos_core.comms;

import org.json.JSONException;
import org.json.JSONObject;

public interface AugmentOsActionsCallback {
    void requestPing();
    void requestStatus();
    void searchForCompatibleDeviceNames(String modelName);
    void connectToWearable(String modelName, String deviceName);
    void disconnectWearable(String wearableId);
    void forgetSmartGlasses();
    void startApp(String packageName);
    void stopApp(String packageName);
    void setSensingEnabled(boolean sensingEnabled);
    void setForceCoreOnboardMic(boolean forceCoreOnboardMic);
    void setContextualDashboardEnabled(boolean contextualDashboardEnabled);
    void setBypassVadForDebugging(boolean bypassVadForDebugging);
    void setBypassAudioEncodingForDebugging(boolean bypassAudioEncodingForDebugging);
    void setAlwaysOnStatusBarEnabled(boolean alwaysOnStatusBarEnabled);
    void installAppFromRepository(String repository, String packageName) throws JSONException;
    void uninstallApp(String packageName);
    void handleNotificationData(JSONObject notificationData);
    void setAuthSecretKey(String userId, String authSecretKey);
    void verifyAuthSecretKey();
    void deleteAuthSecretKey();
    void updateAppSettings(String targetApp, JSONObject settings);
    void requestAppInfo(String packageNameToGetDetails);
    void updateGlassesBrightness(int brightness);
    void updateGlassesAutoBrightness(boolean autoBrightness);
    void updateGlassesHeadUpAngle(int headUpAngle);
<<<<<<< HEAD
    void setGlassesWifiCredentials(String ssid, String password);
    void requestWifiScan();
=======
    void setPreferredMic(String mic);
>>>>>>> 65bcfa46
}<|MERGE_RESOLUTION|>--- conflicted
+++ resolved
@@ -29,10 +29,7 @@
     void updateGlassesBrightness(int brightness);
     void updateGlassesAutoBrightness(boolean autoBrightness);
     void updateGlassesHeadUpAngle(int headUpAngle);
-<<<<<<< HEAD
     void setGlassesWifiCredentials(String ssid, String password);
     void requestWifiScan();
-=======
     void setPreferredMic(String mic);
->>>>>>> 65bcfa46
 }