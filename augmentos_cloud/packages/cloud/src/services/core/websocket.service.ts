// augmentos_cloud/packages/cloud/core/websocket.service.ts.

/**
 * @fileoverview WebSocket service that handles both glasses client and TPA connections.
 * This service is responsible for:
 * - Managing WebSocket connection lifecycles
 * - Handling real-time message routing
 * - Managing TPA session states
 * - Coordinating audio streaming and transcription
 * 
 * Typical usage:
 * const wsService = createWebSocketService(sessionService, subscriptionService, 
 *                                        transcriptionService, appService);
 * wsService.setupWebSocketServers(httpServer);
 */


// import { WebSocketServer, WebSocket } from 'ws';
import WebSocket from 'ws';
import { IncomingMessage, Server } from 'http';
import sessionService, { ExtendedUserSession, IS_LC3, SequencedAudioChunk } from './session.service';
import subscriptionService from './subscription.service';
import transcriptionService from '../processing/transcription.service';
import appService from './app.service';
import {
  AppStateChange,
  AuthError,
  CalendarEvent,
  CloudToGlassesMessage,
  CloudToGlassesMessageType,
  CloudToTpaMessage,
  CloudToTpaMessageType,
  ConnectionAck,
  ConnectionError,
  ConnectionInit,
  DataStream,
  DisplayRequest,
  ExtendedStreamType,
  GlassesConnectionState,
  GlassesToCloudMessage,
  GlassesToCloudMessageType,
  LocationUpdate,
  MicrophoneStateChange,
  StartApp,
  StopApp,
  StreamType,
  TpaConnectionAck,
  TpaConnectionError,
  TpaConnectionInit,
  TpaSubscriptionUpdate,
  TpaToCloudMessage,
  UserSession,
  Vad,
  WebhookRequestType
} from '@augmentos/sdk';

import jwt, { JwtPayload } from 'jsonwebtoken';
import { PosthogService } from '../logging/posthog.service';
import { systemApps } from './system-apps';
import { User } from '../../models/user.model';
import { logger } from '@augmentos/utils';
import tpaRegistrationService from './tpa-registration.service';
import healthMonitorService from './health-monitor.service';

export const PUBLIC_HOST_NAME = process.env.PUBLIC_HOST_NAME || "cloud.augmentos.org";
export let LOCAL_HOST_NAME = process.env.CLOUD_HOST_NAME || "cloud"
export const AUGMENTOS_AUTH_JWT_SECRET = process.env.AUGMENTOS_AUTH_JWT_SECRET || "";

logger.info(`🔥🔥🔥 [websocket.service]: PUBLIC_HOST_NAME: ${PUBLIC_HOST_NAME}`);
logger.info(`🔥🔥🔥 [websocket.service]: LOCAL_HOST_NAME: ${LOCAL_HOST_NAME}`);

const WebSocketServer = WebSocket.Server || WebSocket.WebSocketServer;

// Constants
const TPA_SESSION_TIMEOUT_MS = 5000;  // 30 seconds
const LOG_AUDIO = false;               // Whether to log audio processing details
type MicrophoneStateChangeDebouncer = { timer: ReturnType<typeof setTimeout> | null; lastState: boolean; lastSentState: boolean };

/**
 * ⚡️🕸️🚀 Implementation of the WebSocket service.
 */
export class WebSocketService {
  private glassesWss: WebSocket.Server;
  private tpaWss: WebSocket.Server;

  // Global counter for generating sequential audio chunk numbers
  private globalAudioSequence: number = 0;

  constructor() {
    this.glassesWss = new WebSocketServer({ noServer: true });
    this.tpaWss = new WebSocketServer({ noServer: true });
  }

  /**
   * Add an audio chunk to the ordered buffer for a session
   * @param userSession User session to add the chunk to
   * @param chunk Audio chunk with sequence information
   */
  // private addToAudioBuffer(userSession: ExtendedUserSession, chunk: SequencedAudioChunk): void {
  //   // Ensure the audio buffer exists
  //   if (!userSession.audioBuffer) {
  //     userSession.logger.warn("Audio buffer not initialized, creating one now");
  //     userSession.audioBuffer = {
  //       chunks: [],
  //       lastProcessedSequence: -1,
  //       processingInProgress: false,
  //       expectedNextSequence: 0,
  //       bufferSizeLimit: 100,
  //       bufferTimeWindowMs: 500,
  //       bufferProcessingInterval: setInterval(() =>
  //         this.processAudioBuffer(userSession), 100)
  //     };
  //   }

  //   // Update expected next sequence
  //   userSession.audioBuffer.expectedNextSequence =
  //     Math.max(userSession.audioBuffer.expectedNextSequence, chunk.sequenceNumber + 1);

  //   // Insert chunk in correct position to maintain sorted order
  //   const index = userSession.audioBuffer.chunks.findIndex(
  //     c => c.sequenceNumber > chunk.sequenceNumber
  //   );

  //   if (index === -1) {
  //     userSession.audioBuffer.chunks.push(chunk);
  //   } else {
  //     userSession.audioBuffer.chunks.splice(index, 0, chunk);
  //   }

  //   // Enforce buffer size limit
  //   if (userSession.audioBuffer.chunks.length > userSession.audioBuffer.bufferSizeLimit) {
  //     const droppedCount = userSession.audioBuffer.chunks.length - userSession.audioBuffer.bufferSizeLimit;

  //     // Remove oldest chunks beyond the limit
  //     userSession.audioBuffer.chunks = userSession.audioBuffer.chunks.slice(
  //       userSession.audioBuffer.chunks.length - userSession.audioBuffer.bufferSizeLimit
  //     );

  //     userSession.logger.warn(
  //       `Audio buffer exceeded limit. Dropped ${droppedCount} oldest chunks. Buffer now has ${userSession.audioBuffer.chunks.length} chunks.`
  //     );
  //   }
  // }

  /**
   * Process audio chunks in sequence from the buffer
   * @param userSession User session whose audio buffer to process
   */
  // private async processAudioBuffer(userSession: ExtendedUserSession): Promise<void> {
  //   // Skip if no buffer, no chunks, or already processing
  //   if (!userSession.audioBuffer ||
  //     userSession.audioBuffer.chunks.length === 0 ||
  //     userSession.audioBuffer.processingInProgress) {
  //     return;
  //   }

  //   // Set processing flag to prevent concurrent processing
  //   userSession.audioBuffer.processingInProgress = true;

  //   try {
  //     const now = Date.now();
  //     const chunks = userSession.audioBuffer.chunks;

  //     // Only proceed if we have chunks to process
  //     if (chunks.length > 0) {
  //       const oldestChunkTime = chunks[0].receivedAt;
  //       const bufferTimeElapsed = now - oldestChunkTime > userSession.audioBuffer.bufferTimeWindowMs;

  //       // Only process if we have accumulated enough time or have enough chunks
  //       if (bufferTimeElapsed || chunks.length >= 5) {
  //         // Sort by sequence number (should already be mostly sorted)
  //         chunks.sort((a, b) => a.sequenceNumber - b.sequenceNumber);

  //         // Process chunks in sequence until we find a gap or reach the end
  //         while (chunks.length > 0) {
  //           const nextChunk = chunks[0];

  //           // Check if this is the next expected chunk or we've waited long enough
  //           const isNextInSequence = nextChunk.sequenceNumber ===
  //             userSession.audioBuffer.lastProcessedSequence + 1;
  //           const hasWaitedLongEnough = now - nextChunk.receivedAt >
  //             userSession.audioBuffer.bufferTimeWindowMs;

  //           if (isNextInSequence || hasWaitedLongEnough) {
  //             // Remove from buffer
  //             chunks.shift();

  //             // Process the chunk with sequence number
  //             const processedData = await sessionService.handleAudioData(
  //               userSession,
  //               nextChunk.data,
  //               nextChunk.isLC3,
  //               nextChunk.sequenceNumber  // Pass sequence to track continuity
  //             );

  //             // Update last processed sequence
  //             userSession.audioBuffer.lastProcessedSequence = nextChunk.sequenceNumber;

  //             // If we have processed audio data, broadcast it to TPAs
  //             if (processedData) {
  //               this.broadcastToTpaAudio(userSession, processedData);
  //             }
  //           } else {
  //             // Wait for the next chunk in sequence
  //             if (LOG_AUDIO) {
  //               userSession.logger.debug(
  //                 `Waiting for audio chunk ${userSession.audioBuffer.lastProcessedSequence + 1}, ` +
  //                 `but next available is ${nextChunk.sequenceNumber}`
  //               );
  //             }
  //             break;
  //           }
  //         }

  //         // Log buffer status if chunks remain
  //         if (chunks.length > 0 && LOG_AUDIO) {
  //           userSession.logger.debug(
  //             `Audio buffer has ${chunks.length} chunks remaining after processing.`
  //           );
  //         }
  //       }
  //     }
  //   } catch (error) {
  //     userSession.logger.error('Error processing audio buffer:', error);
  //   } finally {
  //     // Clear processing flag
  //     userSession.audioBuffer.processingInProgress = false;
  //   }
  // }

  /**
   * 🚀⚡️ Initializes WebSocket servers and sets up connection handling.
   * @param server - HTTP/HTTPS server instance to attach WebSocket servers to
   */
  setupWebSocketServers(server: Server): void {
    this.initializeWebSocketServers();
    this.setupUpgradeHandler(server);
  }

  private microphoneStateChangeDebouncers = new Map<string, MicrophoneStateChangeDebouncer>();

  /**
   * Sends a debounced microphone state change message.
   * The first call sends the message immediately.
   * Subsequent calls are debounced and only the final state is sent if it differs
   * from the last sent state. After the delay, the debouncer is removed.
   *
   * @param ws - WebSocket connection to send the update on
   * @param userSession - The current user session
   * @param isEnabled - Desired microphone enabled state
   * @param delay - Debounce delay in milliseconds (default: 1000ms)
   */
  private sendDebouncedMicrophoneStateChange(
    ws: WebSocket,
    userSession: UserSession,
    isEnabled: boolean,
    delay = 1000
  ): void {
    const sessionId = userSession.sessionId;
    let debouncer = this.microphoneStateChangeDebouncers.get(sessionId);

    if (!debouncer) {
      // First call: send immediately.
      const message: MicrophoneStateChange = {
        type: CloudToGlassesMessageType.MICROPHONE_STATE_CHANGE,
        sessionId: userSession.sessionId,
        userSession: {
          sessionId: userSession.sessionId,
          userId: userSession.userId,
          startTime: userSession.startTime,
          activeAppSessions: userSession.activeAppSessions,
          loadingApps: userSession.loadingApps,
          isTranscribing: userSession.isTranscribing,
        },
        isMicrophoneEnabled: isEnabled,
        timestamp: new Date(),
      };
      ws.send(JSON.stringify(message));

      // Create a debouncer inline to track subsequent calls.
      debouncer = {
        timer: null,
        lastState: isEnabled,
        lastSentState: isEnabled,
      };
      this.microphoneStateChangeDebouncers.set(sessionId, debouncer);
    } else {
      // For subsequent calls, update the desired state.
      debouncer.lastState = isEnabled;
      if (debouncer.timer) {
        clearTimeout(debouncer.timer);
      }
    }

    // Set or reset the debounce timer.
    debouncer.timer = setTimeout(() => {
      // Only send if the final state differs from the last sent state.
      if (debouncer!.lastState !== debouncer!.lastSentState) {
        userSession.logger.info('[websocket.service]: Sending microphone state change message');
        const message: MicrophoneStateChange = {
          type: CloudToGlassesMessageType.MICROPHONE_STATE_CHANGE,
          sessionId: userSession.sessionId,
          userSession: {
            sessionId: userSession.sessionId,
            userId: userSession.userId,
            startTime: userSession.startTime,
            activeAppSessions: userSession.activeAppSessions,
            loadingApps: userSession.loadingApps,
            isTranscribing: userSession.isTranscribing,
          },
          isMicrophoneEnabled: debouncer!.lastState,
          timestamp: new Date(),
        };
        ws.send(JSON.stringify(message));
        debouncer!.lastSentState = debouncer!.lastState;
      }

      if (debouncer!.lastSentState) {
        transcriptionService.startTranscription(userSession);
      } else {
        transcriptionService.stopTranscription(userSession);
      }

      // Cleanup: remove the debouncer after processing.
      this.microphoneStateChangeDebouncers.delete(sessionId);
    }, delay);
  }

  /**
    * 📊 Generates the current app status for a user session
    * @param userSession - User session to generate status for
    * @returns Promise resolving to App State Change object ready to be sent to glasses or API
    */
  async generateAppStateStatus(userSession: UserSession): Promise<AppStateChange> {
    // Get the list of active apps
    const activeAppPackageNames = Array.from(new Set(userSession.activeAppSessions));

    // Create a map of active apps and what stream types they are subscribed to
    const appSubscriptions = new Map<string, ExtendedStreamType[]>(); // packageName -> streamTypes
    const whatToStream: Set<ExtendedStreamType> = new Set(); // packageName -> streamTypes

    for (const packageName of activeAppPackageNames) {
      const subscriptions = subscriptionService.getAppSubscriptions(userSession.sessionId, packageName);
      appSubscriptions.set(packageName, subscriptions);
      for (const subscription of subscriptions) {
        whatToStream.add(subscription);
      }
    }

    // Dashboard subscriptions
    const dashboardSubscriptions = subscriptionService.getAppSubscriptions(
      userSession.sessionId,
      systemApps.dashboard.packageName
    );
    appSubscriptions.set(systemApps.dashboard.packageName, dashboardSubscriptions);
    for (const subscription of dashboardSubscriptions) {
      whatToStream.add(subscription);
    }

    const userSessionData = {
      sessionId: userSession.sessionId,
      userId: userSession.userId,
      startTime: userSession.startTime,
      installedApps: await appService.getAllApps(userSession.userId),
      appSubscriptions: Object.fromEntries(appSubscriptions),
      activeAppPackageNames,
      whatToStream: Array.from(new Set(whatToStream)),
    };

    const appStateChange: AppStateChange = {
      type: CloudToGlassesMessageType.APP_STATE_CHANGE,
      sessionId: userSession.sessionId,
      userSession: userSessionData,
      timestamp: new Date()
    };

    return appStateChange;
  }

  /**
   * 🚀🪝 Initiates a new TPA session and triggers the TPA's webhook.
   * @param userSession - userSession object for the user initiating the TPA session
   * @param packageName - TPA identifier
   * @returns Promise resolving to the TPA session ID
   * @throws Error if app not found or webhook fails
   */
  async startAppSession(userSession: UserSession, packageName: string): Promise<string> {
    // check if it's already loading or running, if so return the session id.
    if (userSession.loadingApps.has(packageName) || userSession.activeAppSessions.includes(packageName)) {
      userSession.logger.info(`[websocket.service]: 🚀🚀🚀 App ${packageName} already loading or running\n `);
      return userSession.sessionId + '-' + packageName;
    }

    const app = await appService.getApp(packageName);
    if (!app) {
      userSession.logger.error(`[websocket.service]: 🚀🚀🚀 App ${packageName} not found\n `);
      throw new Error(`App ${packageName} not found`);
    }

    userSession.logger.info(`[websocket.service]: ⚡️ Loading app ${packageName} for user ${userSession.userId}\n`);

    // Store pending session.
    userSession.loadingApps.add(packageName);
    userSession.logger.debug(`[websocket.service]: Current Loading Apps:`, userSession.loadingApps);

    try {
      // Trigger TPA webhook 
      userSession.logger.info("[websocket.service]: ⚡️Triggering webhook for app⚡️: ", app.publicUrl);

      // Set up the websocket URL for the TPA connection
      let augmentOSWebsocketUrl = '';

      // Determine the appropriate WebSocket URL based on the environment and app type
      if (app.isSystemApp) {
        // For system apps in container environments, use internal service name
        if (process.env.CONTAINER_ENVIRONMENT === 'true' ||
          process.env.CLOUD_HOST_NAME === 'cloud' ||
          process.env.PORTER_APP_NAME) {

          // Porter environment (Kubernetes)
          if (process.env.PORTER_APP_NAME) {
            augmentOSWebsocketUrl = `ws://${process.env.PORTER_APP_NAME}-cloud.default.svc.cluster.local:80/tpa-ws`;
            userSession.logger.info(`Using Porter internal URL for system app ${packageName}`);
          } else {
            // Docker Compose environment
            augmentOSWebsocketUrl = 'ws://cloud/tpa-ws';
            userSession.logger.info(`Using Docker internal URL for system app ${packageName}`);
          }
        } else {
          // Local development for system apps
          augmentOSWebsocketUrl = 'ws://localhost:8002/tpa-ws';
          userSession.logger.info(`Using local URL for system app ${packageName}`);
        }
      } else {
        // For non-system apps, use the public host
        augmentOSWebsocketUrl = `wss://${PUBLIC_HOST_NAME}/tpa-ws`;
        userSession.logger.info(`Using public URL for app ${packageName}`);
      }

      userSession.logger.info(`🔥🔥🔥 [websocket.service]: Server WebSocket URL: ${augmentOSWebsocketUrl}`);
      // Construct the webhook URL from the app's public URL
      const webhookURL = `${app.publicUrl}/webhook`;
      userSession.logger.info(`🔥🔥🔥 [websocket.service]: Start Session webhook URL: ${webhookURL}`);
      await appService.triggerWebhook(webhookURL, {
        type: WebhookRequestType.SESSION_REQUEST,
        sessionId: userSession.sessionId + '-' + packageName,
        userId: userSession.userId,
        timestamp: new Date().toISOString(),
        augmentOSWebsocketUrl,
      });

      // Trigger boot screen.
      userSession.displayManager.handleAppStart(app.packageName, userSession);

      // Set timeout to clean up pending session
      setTimeout(() => {
        if (userSession.loadingApps.has(packageName)) {
          userSession.loadingApps.delete(packageName);
          userSession.logger.info(`[websocket.service]: 👴🏻 TPA ${packageName} expired without connection`);

          // Clean up boot screen.
          userSession.displayManager.handleAppStop(app.packageName, userSession);
        }
      }, TPA_SESSION_TIMEOUT_MS);

      // Add the app to active sessions after successfully starting it
      if (!userSession.activeAppSessions.includes(packageName)) {
        userSession.activeAppSessions.push(packageName);
      }

      // Remove from loading apps after successfully starting
      userSession.loadingApps.delete(packageName);
      userSession.logger.info(`[websocket.service]: Successfully started app ${packageName}`);

      // Update database
      try {
        const user = await User.findByEmail(userSession.userId);
        if (user) {
          await user.addRunningApp(packageName);
        }
      } catch (error) {
        userSession.logger.error(`Error updating user's running apps:`, error);
      }

      // Check if we need to update microphone state for media subscriptions
      if (userSession.websocket) {
        const mediaSubscriptions = subscriptionService.hasMediaSubscriptions(userSession.sessionId);
        if (mediaSubscriptions) {
          userSession.logger.info('Media subscriptions detected after starting app, updating microphone state');
          this.sendDebouncedMicrophoneStateChange(userSession.websocket, userSession, true);
        }
      }

      return userSession.sessionId + '-' + packageName;
    } catch (error) {
      userSession.logger.error(`[websocket.service]: Error starting app ${packageName}:`, error);
      userSession.loadingApps.delete(packageName);
      throw error;
    }
  }

  /**
  * 🛑 Stops an app session and handles cleanup.
  * @param userSession - userSession object for the user stopping the app
  * @param packageName - Package name of the app to stop
  * @returns Promise resolving to boolean indicating success
  * @throws Error if app not found or stop fails
  */
  async stopAppSession(userSession: UserSession, packageName: string): Promise<boolean> {
    userSession.logger.info(`\n[websocket.service]\n🛑 Stopping app ${packageName} for user ${userSession.userId}\n`);

    const app = await appService.getApp(packageName);
    if (!app) {
      userSession.logger.error(`\n[websocket.service]\n🛑 App ${packageName} not found\n `);
      throw new Error(`App ${packageName} not found`);
    }

    try {
      // Remove subscriptions
      subscriptionService.removeSubscriptions(userSession, packageName);

      // Remove app from active list
      userSession.activeAppSessions = userSession.activeAppSessions.filter(
        (appName) => appName !== packageName
      );

      // Optional: Trigger stop webhook if needed
      // Uncomment this if you want to implement stop webhook calls
      /*
      try {
        const tpaSessionId = `${userSession.sessionId}-${packageName}`;
        await this.appService.triggerStopWebhook(
          app.publicUrl,
          {
            type: 'stop_request',
            sessionId: tpaSessionId,
            userId: userSession.userId,
            reason: 'user_disabled',
            timestamp: new Date().toISOString()
          }
        );
      } catch (error) {
        userSession.logger.error(`Error calling stop webhook for ${packageName}:`, error);
        // Continue with cleanup even if webhook fails
      }
      */

      // Update user's running apps in database
      try {
        const user = await User.findByEmail(userSession.userId);
        if (user) {
          await user.removeRunningApp(packageName);
        }
      } catch (error) {
        userSession.logger.error(`Error updating user's running apps:`, error);
      }

      // Update the display
      userSession.displayManager.handleAppStop(packageName, userSession);

      // Check if we need to update microphone state based on remaining apps
      if (userSession.websocket) {
        const mediaSubscriptions = subscriptionService.hasMediaSubscriptions(userSession.sessionId);
        if (!mediaSubscriptions) {
          userSession.logger.info('No media subscriptions after stopping app, updating microphone state');
          this.sendDebouncedMicrophoneStateChange(userSession.websocket, userSession, false);
        }
      }

      userSession.logger.info(`Successfully stopped app ${packageName}`);
      return true;
    } catch (error) {
      userSession.logger.error(`Error stopping app ${packageName}:`, error);
      // Ensure app is removed from active sessions even if an error occurs
      userSession.activeAppSessions = userSession.activeAppSessions.filter(
        (appName) => appName !== packageName
      );
      throw error;
    }
  }

  /**
   * 🗣️📣 Broadcasts data to all TPAs subscribed to a specific stream type.
   * @param userSessionId - ID of the user's glasses session
   * @param streamType - Type of data stream
   * @param data - Data to broadcast
   */
  broadcastToTpa(userSessionId: string, streamType: StreamType, data: CloudToTpaMessage): void {
    const userSession = sessionService.getSession(userSessionId);
    if (!userSession) {
      logger.error(`[websocket.service]: User session not found for ${userSessionId}`);
      return;
    }

    // If the stream is transcription or translation and data has language info,
    // construct an effective subscription string.
    let effectiveSubscription: ExtendedStreamType = streamType;
    // For translation, you might also include target language if available.
    if (streamType === StreamType.TRANSLATION) {
      effectiveSubscription = `${streamType}:${(data as any).transcribeLanguage}-to-${(data as any).translateLanguage}`;
    } else if (streamType === StreamType.TRANSCRIPTION && !(data as any).transcribeLanguage) {
      effectiveSubscription = `${streamType}:en-US`;
    } else if (streamType === StreamType.TRANSCRIPTION) {
      effectiveSubscription = `${streamType}:${(data as any).transcribeLanguage}`;
    }

    const subscribedApps = subscriptionService.getSubscribedApps(userSession, effectiveSubscription);

    subscribedApps.forEach(packageName => {
      const tpaSessionId = `${userSession.sessionId}-${packageName}`;
      const websocket = userSession.appConnections.get(packageName);
      if (websocket && websocket.readyState === 1) {
        // CloudDataStreamMessage
        const dataStream: DataStream = {
          type: CloudToTpaMessageType.DATA_STREAM,
          sessionId: tpaSessionId,
          streamType, // Base type remains the same in the message.
          data,      // The data now may contain language info.
          timestamp: new Date()
        };

        websocket.send(JSON.stringify(dataStream));
      } else {
        userSession.logger.error(`[websocket.service]: TPA ${packageName} not connected`);
      }
    });
  }

  broadcastToTpaAudio(userSession: UserSession, arrayBuffer: ArrayBufferLike): void {
    const subscribedApps = subscriptionService.getSubscribedApps(userSession, StreamType.AUDIO_CHUNK);

    for (const packageName of subscribedApps) {
      const websocket = userSession.appConnections.get(packageName);

      if (websocket && websocket.readyState === 1) {
        websocket.send(arrayBuffer);
      } else {
        userSession.logger.error(`[websocket.service]: TPA ${packageName} not connected`);
      }
    }
  }
  /**
   * ⚡️⚡️ Initializes the WebSocket servers for both glasses and TPAs.
   * @private
   */
  private initializeWebSocketServers(): void {
    this.glassesWss.on('connection', this.handleGlassesConnection.bind(this));
    this.tpaWss.on('connection', this.handleTpaConnection.bind(this));
  }

  /**
   * 🗿 Sets up the upgrade handler for WebSocket connections.
   * @param server - HTTP/HTTPS server instance
   * @private
   */
  private setupUpgradeHandler(server: Server): void {
    server.on('upgrade', (request, socket, head) => {
      const { url } = request;

      if (url === '/glasses-ws') {
        this.glassesWss.handleUpgrade(request, socket, head, (ws: WebSocket) => {
          this.glassesWss.emit('connection', ws, request);
        });
      } else if (url === '/tpa-ws') {
        this.tpaWss.handleUpgrade(request, socket, head, (ws: WebSocket) => {
          this.tpaWss.emit('connection', ws, request);
        });
      } else {
        socket.destroy();
      }
    });
  }

  /**
   * 🥳🤓 Handles new glasses client connections.
   * @param ws - WebSocket connection
   * @private
   */
  private async handleGlassesConnection(ws: WebSocket, request: IncomingMessage): Promise<void> {
    // Get the headers from the request and log them with lots of fire emojis. 🔥🔥🔥 🔥🔥 🔥 🔥🔥🔥.
    logger.info(`[websocket.service]: Glasses WebSocket connection request headers:`, request.headers);
    logger.info('[websocket.service]: New glasses client attempting to connect...');
    // get the coreToken from the request headers authorization: Bearer <coreToken>
    const coreToken = request.headers.authorization?.split(' ')[1];
    if (!coreToken) {
      logger.error('[websocket.service]: No core token provided in request headers');
      const errorMessage: ConnectionError = {
        type: CloudToGlassesMessageType.CONNECTION_ERROR,
        message: 'No core token provided',
        timestamp: new Date()
      };
      ws.send(JSON.stringify(errorMessage));
      return;
    }
    // Verify the core token
    let userId = '';
    try {
      const userData = jwt.verify(coreToken, AUGMENTOS_AUTH_JWT_SECRET);
      userId = (userData as JwtPayload).email;
      if (!userId) {
        throw new Error('User ID is required');
      }
    } catch (error) {
      logger.error('[websocket.service]: Error verifying core token:', error);
      const errorMessage: ConnectionError = {
        type: CloudToGlassesMessageType.CONNECTION_ERROR,
        message: 'Invalid core token',
        timestamp: new Date()
      };
      ws.send(JSON.stringify(errorMessage));
      return;
    }
    // Set up the user session
    logger.info('[websocket.service]: Glasses client connected successfully');
    // Set up the user session
    const startTimestamp = new Date();


    // Register this connection with the health monitor
    healthMonitorService.registerGlassesConnection(ws);
    const userSession = await sessionService.createSession(ws, userId);

    // Set up the audio buffer processing interval
    // if (userSession.audioBuffer) {
    //   // Clear any existing interval first
    //   if (userSession.audioBuffer.bufferProcessingInterval) {
    //     clearInterval(userSession.audioBuffer.bufferProcessingInterval);
    //   }

    //   // Create new interval that calls our processAudioBuffer method
    //   userSession.audioBuffer.bufferProcessingInterval = setInterval(() => {
    //     this.processAudioBuffer(userSession);
    //   }, 100); // Process every 100ms

    //   userSession.logger.info(`✅ Audio buffer processing interval set up for session ${userSession.sessionId}`);
    // }
    ws.on('message', async (message: Buffer | string, isBinary: boolean) => {
      try {

        // console.log("@@@@@: Received message from glasses:", message);
        // console.log("🔥🔥🔥: isBinary:", isBinary);

        // Handle binary messages (typically audio)
        if (Buffer.isBuffer(message) && isBinary) {
          const _buffer = message as Buffer;
          // Convert Node.js Buffer to ArrayBuffer
          const arrayBuf: ArrayBufferLike = _buffer.buffer.slice(
            _buffer.byteOffset,
            _buffer.byteOffset + _buffer.byteLength
          );
<<<<<<< HEAD
          // Process the audio data
          const _arrayBuffer = await sessionService.handleAudioData(userSession, arrayBuf);
          // Send audio chunk to TPAs subscribed to audio_chunk
          if (_arrayBuffer) {
            this.broadcastToTpaAudio(userSession, _arrayBuffer);
          }
=======

          // Generate a sequence number
          const sequenceNumber = this.globalAudioSequence++;
          const now = Date.now();

          // Create a sequenced audio chunk
          const chunk: SequencedAudioChunk = {
            sequenceNumber,
            timestamp: now,
            data: arrayBuf,
            isLC3: false, // Assuming LC3 based on global IS_LC3 setting
            receivedAt: now
          };

          // Add to the ordered buffer
          this.addToAudioBuffer(userSession, chunk);

          // Trigger buffer processing
          // Processing will happen asynchronously via the interval,
          // but we can also trigger it immediately for responsive feedback
          this.processAudioBuffer(userSession);

>>>>>>> 24b6ed7a
          return;
        }

        // Update the last activity timestamp for this connection
        healthMonitorService.updateGlassesActivity(ws);
        console.log("🔥🔥🔥: Received message from glasses:", message);

        // Handle JSON messages
        const parsedMessage = JSON.parse(message.toString()) as GlassesToCloudMessage;
        await this.handleGlassesMessage(userSession, ws, parsedMessage);
      } catch (error) {
        userSession.logger.error(`[websocket.service]: Error handling glasses message:`, error);
        this.sendError(ws, {
          type: CloudToGlassesMessageType.CONNECTION_ERROR,
          message: 'Error processing message'
        });
      }
    });

    // Set up ping handler to track connection health
    ws.on('ping', () => {
      // Update activity whenever a ping is received
      healthMonitorService.updateGlassesActivity(ws);
      // Send pong response
      try {
        ws.pong();
      } catch (error) {
        userSession.logger.error('[websocket.service]: Error sending pong:', error);
      }
    });

    const RECONNECT_GRACE_PERIOD_MS = 1000 * 60 * 1; // 1 minute
    ws.on('close', () => {
      userSession.logger.info(`[websocket.service]: Glasses WebSocket disconnected: ${userSession.sessionId}`);
      // Mark the session as disconnected but do not remove it immediately
      sessionService.markSessionDisconnected(userSession);

      // Set a timeout to eventually clean up the session if not reconnected
      setTimeout(() => {
        userSession.logger.info(`[websocket.service]: Grace period expired, checking if we should cleanup session: ${userSession.sessionId}`);
        if (userSession.websocket.readyState === WebSocket.CLOSED || userSession.websocket.readyState === WebSocket.CLOSING) {
          userSession.logger.info(`[websocket.service]: User disconnected: ${userSession.sessionId}`);
          sessionService.endSession(userSession);
        }
      }, RECONNECT_GRACE_PERIOD_MS);

      // Track disconnection event in posthog
      const endTimestamp = new Date();
      const connectionDuration = endTimestamp.getTime() - startTimestamp.getTime();
      PosthogService.trackEvent('disconnected', userSession.userId, {
        userId: userSession.userId,
        sessionId: userSession.sessionId,
        timestamp: new Date().toISOString(),
        duration: connectionDuration
      });
    });

    // TODO(isaiahb): Investigate if we really need to destroy the session on an error.
    ws.on('error', (error) => {
      userSession.logger.error(`[websocket.service]: Glasses WebSocket error:`, error);
      sessionService.endSession(userSession);
      ws.close();
    });
  }

  /**
   * 🤓 Handles messages from glasses clients.
   * @param userSession - User Session identifier
   * @param ws - WebSocket connection
   * @param message - Parsed message from client
   * @private
   */
  private async handleGlassesMessage(
    userSession: UserSession,
    ws: WebSocket,
    message: GlassesToCloudMessage
  ): Promise<void> {
    try {
      // Track the incoming message event
      PosthogService.trackEvent(message.type, userSession.userId, {
        sessionId: userSession.sessionId,
        eventType: message.type,
        timestamp: new Date().toISOString()
      });

      switch (message.type) {
        // 'connection_init'
        case GlassesToCloudMessageType.CONNECTION_INIT: {
          // const initMessage = message as ConnectionInit;
          // we refactored this logic to happen when the websocket is created, so the client doesn't need to send this message anymore.

          // Start all the apps that the user has running.
          try {
            // Start the dashboard app, but let's not add to the user's running apps since it's a system app.
            // honestly there should be no annyomous users so if it's an anonymous user we should just not start the dashboard
            await this.startAppSession(userSession, systemApps.dashboard.packageName);
          }
          catch (error) {
            userSession.logger.error(`[websocket.service]: Error starting dashboard app:`, error);
          }

          // Start all the apps that the user has running.
          try {
            const user = await User.findOrCreateUser(userSession.userId);
            userSession.logger.debug(`[websocket.service]: Trying to start ${user.runningApps.length} apps\n[${userSession.userId}]: [${user.runningApps.join(", ")}]`);
            for (const packageName of user.runningApps) {
              try {
                await this.startAppSession(userSession, packageName);
                userSession.activeAppSessions.push(packageName);
                userSession.logger.info(`[websocket.service]: ✅ Starting app ${packageName}`);
              }
              catch (error) {
                userSession.logger.error(`[websocket.service]: Error starting user apps:`, error);
                // Remove the app from the user's running apps if it fails to start. and save the user.
                try {
                  await user.removeRunningApp(packageName);
                  userSession.logger.info(`[websocket.service]: Removed app ${packageName} from user running apps because it failed to start`);
                }
                catch (error) {
                  userSession.logger.error(`[websocket.service]: Error Removing app ${packageName} from user running apps:`, error);
                }
              }
            }
            userSession.logger.info(`[websocket.service]: 🗿🗿✅🗿🗿 Starting app ${systemApps.dashboard.packageName}`);
          }
          catch (error) {
            userSession.logger.error(`[websocket.service] Error starting user apps:`, error);
          }

          // Start transcription
          transcriptionService.startTranscription(userSession);

          // const ackMessage: CloudConnectionAckMessage = {
          const ackMessage: ConnectionAck = {
            type: CloudToGlassesMessageType.CONNECTION_ACK,
            sessionId: userSession.sessionId,
            userSession: await sessionService.transformUserSessionForClient(userSession as ExtendedUserSession),
            timestamp: new Date()
          };

          ws.send(JSON.stringify(ackMessage));
          userSession.logger.info(`[websocket.service]\nSENDING connection_ack`);

          // Track connection event.
          PosthogService.trackEvent('connected', userSession.userId, {
            sessionId: userSession.sessionId,
            timestamp: new Date().toISOString()
          });
          break;
        }

        case 'start_app': {
          const startMessage = message as StartApp;
          userSession.logger.info(`🚀🚀🚀[START_APP]: Starting app ${startMessage.packageName}`);

          try {
            // Start the app using our service method
            await this.startAppSession(userSession, startMessage.packageName);

            // Generate and send app state to the glasses
            const appStateChange = await this.generateAppStateStatus(userSession);
            ws.send(JSON.stringify(appStateChange));

            // Track event
            PosthogService.trackEvent(`start_app:${startMessage.packageName}`, userSession.userId, {
              sessionId: userSession.sessionId,
              eventType: message.type,
              timestamp: new Date().toISOString()
            });
          } catch (error) {
            userSession.logger.error(`Error starting app ${startMessage.packageName}:`, error);
          }
          break;
        }

        case 'stop_app': {
          const stopMessage = message as StopApp;
          userSession.logger.info(`Stopping app ${stopMessage.packageName}`);

          try {
            // Track event before stopping
            PosthogService.trackEvent(`stop_app:${stopMessage.packageName}`, userSession.userId, {
              sessionId: userSession.sessionId,
              eventType: message.type,
              timestamp: new Date().toISOString()
            });

            const appConnection = userSession.appConnections.get(stopMessage.packageName);
            // console.log("fds", userSession.appConnections);
            if (appConnection && appConnection.readyState === WebSocket.OPEN) {
              userSession.logger.info(`[websocket.service]: Closing app connection for ${stopMessage.packageName}`);
              appConnection.close(1000, 'App stopped by user');
            }
            userSession.appConnections.delete(stopMessage.packageName);
            // Stop the app using our service method
            await this.stopAppSession(userSession, stopMessage.packageName);

            // Generate and send updated app state to the glasses
            const appStateChange = await this.generateAppStateStatus(userSession);
            ws.send(JSON.stringify(appStateChange));
          } catch (error) {
            userSession.logger.error(`Error stopping app ${stopMessage.packageName}:`, error);
            // Ensure app is removed from active sessions even if an error occurs
            userSession.activeAppSessions = userSession.activeAppSessions.filter(
              (packageName) => packageName !== stopMessage.packageName
            );
          }
          break;
        }

        case GlassesToCloudMessageType.GLASSES_CONNECTION_STATE: {
          const glassesConnectionStateMessage = message as GlassesConnectionState;

          userSession.logger.info('Glasses connection state:', glassesConnectionStateMessage);

          if (glassesConnectionStateMessage.status === 'CONNECTED') {
            const mediaSubscriptions = subscriptionService.hasMediaSubscriptions(userSession.sessionId);
            userSession.logger.info('Init Media subscriptions:', mediaSubscriptions);
            this.sendDebouncedMicrophoneStateChange(ws, userSession, mediaSubscriptions);
          }

          // Track the connection state event
          PosthogService.trackEvent(GlassesToCloudMessageType.GLASSES_CONNECTION_STATE, userSession.userId, {
            sessionId: userSession.sessionId,
            eventType: message.type,
            timestamp: new Date().toISOString(),
            connectionState: glassesConnectionStateMessage,
          });

          // Track modelName. if status is connected.
          if (glassesConnectionStateMessage.status === 'CONNECTED') {
            PosthogService.trackEvent("modelName", userSession.userId, {
              sessionId: userSession.sessionId,
              eventType: message.type,
              timestamp: new Date().toISOString(),
              modelName: glassesConnectionStateMessage.modelName,
            });
          }
          break;
        }

        case GlassesToCloudMessageType.VAD: {
          const vadMessage = message as Vad;
          const isSpeaking = vadMessage.status === true || vadMessage.status === 'true';

          try {
            if (isSpeaking) {
              userSession.logger.info('🎙️ VAD detected speech - starting transcription');
              userSession.isTranscribing = true;
              transcriptionService.startTranscription(userSession);
            } else {
              userSession.logger.info('🤫 VAD detected silence - stopping transcription');
              userSession.isTranscribing = false;
              transcriptionService.stopTranscription(userSession);
            }
          } catch (error) {
            userSession.logger.error('❌ Error handling VAD state change:', error);
            userSession.isTranscribing = false;
            transcriptionService.stopTranscription(userSession);
          }
          this.broadcastToTpa(userSession.sessionId, message.type as any, message as any);
          break;
        }

        // Cache location for dashboard.
        case GlassesToCloudMessageType.LOCATION_UPDATE: {
          const locationUpdate = message as LocationUpdate;
          try {
            const user = await User.findByEmail(userSession.userId);
            if (user) {
              await user.setLocation(locationUpdate);
            }
          }
          catch (error) {
            userSession.logger.error(`[websocket.service]: Error updating user location:`, error);
          }
          this.broadcastToTpa(userSession.sessionId, message.type as any, message as any);
          console.warn(`[Session ${userSession.sessionId}] Catching and Sending message type:`, message.type);
          // userSession.location = locationUpdate.location;
          break;
        }

        case GlassesToCloudMessageType.CALENDAR_EVENT: {
          const calendarEvent = message as CalendarEvent;
          userSession.logger.info('Calendar event:', calendarEvent);

          this.broadcastToTpa(userSession.sessionId, message.type as any, message);
          break;
        }

        // All other message types are broadcast to TPAs.
        default: {
          userSession.logger.info(`[Session ${userSession.sessionId}] Catching and Sending message type:`, message.type);
          // check if it's a type of Client to TPA message.
          this.broadcastToTpa(userSession.sessionId, message.type as any, message as any);
        }
      }
    } catch (error) {
      userSession.logger.error(`[Session ${userSession.sessionId}] Error handling message:`, error);
      // Optionally send error to client
      // const errorMessage: CloudConnectionErrorMessage = {
      const errorMessage: ConnectionError = {
        type: CloudToGlassesMessageType.CONNECTION_ERROR,
        message: error instanceof Error ? error.message : 'Error processing message',
        timestamp: new Date()
      };

      PosthogService.trackEvent("error-handleGlassesMessage", userSession.userId, {
        sessionId: userSession.sessionId,
        eventType: message.type,
        timestamp: new Date().toISOString(),
        error: error,
        // message: message, // May contain sensitive data so let's not log it. just the event name cause i'm ethical like that 😇
      });
      ws.send(JSON.stringify(errorMessage));
    }
  }

  /**
   * 🥳 Handles new TPA connections.
   * @param ws - WebSocket connection
   * @private
   */
  private handleTpaConnection(ws: WebSocket): void {
    logger.info('New TPA attempting to connect...');
    let currentAppSession: string | null = null;
    const setCurrentSessionId = (appSessionId: string) => {
      currentAppSession = appSessionId;
    }
    let userSessionId = '';
    let userSession: UserSession | null = null;

    // Register this connection with the health monitor
    healthMonitorService.registerTpaConnection(ws);

    ws.on('message', async (data: Buffer | string, isBinary: boolean) => {
      // Update activity timestamp whenever a message is received
      healthMonitorService.updateTpaActivity(ws);

      if (isBinary) {
        userSession?.logger.warn('Received unexpected binary message from TPA');
        return;
      }

      try {
        const message = JSON.parse(data.toString()) as TpaToCloudMessage;
        if (message.sessionId) {
          userSessionId = message.sessionId.split('-')[0];
          userSession = sessionService.getSession(userSessionId);
        }

        // Handle TPA messages here.
        try {
          switch (message.type) {
            case 'tpa_connection_init': {
              const initMessage = message as TpaConnectionInit;
              await this.handleTpaInit(ws, initMessage, setCurrentSessionId);
              break;
            }

            case 'subscription_update': {
              if (!userSession || !userSessionId) {
                logger.error(`[websocket.service]: User session not found for ${userSessionId}`);
                ws.close(1008, 'No active session');
                return;
              }

              const subMessage = message as TpaSubscriptionUpdate;

              // Get the minimal language subscriptions before update
              const previousLanguageSubscriptions = subscriptionService.getMinimalLanguageSubscriptions(userSessionId);

              // Update subscriptions
              subscriptionService.updateSubscriptions(
                userSessionId,
                message.packageName,
                userSession.userId,
                subMessage.subscriptions
              );

              // Get the new minimal language subscriptions after update
              const newLanguageSubscriptions = subscriptionService.getMinimalLanguageSubscriptions(userSessionId);

              // Check if language subscriptions have changed
              const languageSubscriptionsChanged =
                previousLanguageSubscriptions.length !== newLanguageSubscriptions.length ||
                !previousLanguageSubscriptions.every(sub => newLanguageSubscriptions.includes(sub));

              if (languageSubscriptionsChanged) {
                userSession.logger.info(
                  `🎤 Language subscriptions changed. Updating transcription streams.`,
                  `🎤 Previous: `, previousLanguageSubscriptions,
                  `🎤 New: `, newLanguageSubscriptions
                );
                // console.log("🔥🔥🔥: newLanguageSubscriptions:", newLanguageSubscriptions);
                // Update transcription streams with new language subscriptions
                transcriptionService.updateTranscriptionStreams(
                  userSession as any, // Cast to ExtendedUserSession
                  newLanguageSubscriptions
                );

                // Check if we need to update microphone state based on media subscriptions
                const mediaSubscriptions = subscriptionService.hasMediaSubscriptions(userSessionId);
                userSession.logger.info('Media subscriptions after update:', mediaSubscriptions);

                if (mediaSubscriptions) {
                  userSession.logger.info('Media subscriptions exist, ensuring microphone is enabled');
                  this.sendDebouncedMicrophoneStateChange(userSession.websocket, userSession, true);
                } else {
                  userSession.logger.info('No media subscriptions, ensuring microphone is disabled');
                  this.sendDebouncedMicrophoneStateChange(userSession.websocket, userSession, false);
                }
              }

              const clientResponse: AppStateChange = {
                type: CloudToGlassesMessageType.APP_STATE_CHANGE,
                sessionId: userSession.sessionId,
                userSession: await sessionService.transformUserSessionForClient(userSession as ExtendedUserSession),
                timestamp: new Date()
              };
              userSession?.websocket.send(JSON.stringify(clientResponse));
              break;
            }

            case 'display_event': {
              if (!userSession) {
                ws.close(1008, 'No active session');
                return;
              }

              const displayMessage = message as DisplayRequest;
              sessionService.updateDisplay(userSession.sessionId, displayMessage);
              break;
            }
          }
        }
        catch (error) {
          userSession?.logger.error('[websocket.service]: Error handling TPA message:', message, error);
          this.sendError(ws, {
            type: CloudToTpaMessageType.CONNECTION_ERROR,
            message: 'Error processing message'
          });
          PosthogService.trackEvent("error-handleTpaMessage", "anonymous", {
            eventType: message.type,
            timestamp: new Date().toISOString(),
            error: error,
          });
        }
      } catch (error) {
        userSession?.logger.error('[websocket.service]: Error handling TPA message:', error);
        this.sendError(ws, {
          type: CloudToTpaMessageType.CONNECTION_ERROR,
          message: 'Error processing message'
        });
      }
    });

    // Set up ping handler to track connection health
    ws.on('ping', () => {
      // Update activity whenever a ping is received
      healthMonitorService.updateTpaActivity(ws);
      // Send pong response
      try {
        ws.pong();
      } catch (error) {
        logger.error('[websocket.service]: Error sending pong to TPA:', error);
      }
    });

    ws.on('close', () => {
      if (currentAppSession) {
        const userSessionId = currentAppSession.split('-')[0];
        const packageName = currentAppSession.split('-')[1];
        const userSession = sessionService.getSession(userSessionId);

        if (!userSession) {
          logger.error(`[websocket.service]: User session not found for ${currentAppSession}`);
          return;
        }

        // Clean up the connection 
        if (userSession.appConnections.has(packageName)) {
          userSession.appConnections.delete(packageName);
          subscriptionService.removeSubscriptions(userSession, packageName);
        }

        // Log the disconnection
        userSession.logger.info(`[websocket.service]: TPA session ${currentAppSession} disconnected`);

        // Notify the registration service that this session is disconnected
        // but DON'T remove it from registry - we want to enable recovery!
        // Just note that the session is temporarily disconnected
        tpaRegistrationService.handleTpaSessionEnd(currentAppSession);
      }
    });

    ws.on('error', (error) => {
      logger.error('[websocket.service]: TPA WebSocket error:', error);
      if (currentAppSession) {
        const userSessionId = currentAppSession.split('-')[0];
        const packageName = currentAppSession.split('-')[1];
        const userSession = sessionService.getSession(userSessionId);
        if (!userSession) {
          logger.error(`[websocket.service]: User session not found for ${currentAppSession}`);
          return;
        }
        if (userSession.appConnections.has(packageName)) {
          userSession.appConnections.delete(packageName);
          subscriptionService.removeSubscriptions(userSession, packageName);
        }
        userSession?.logger.info(`[websocket.service]: TPA session ${currentAppSession} disconnected`);
      }
      ws.close();
    });
  }

  /**
   * 🤝 Handles TPA connection initialization.
   * @param ws - WebSocket connection
   * @param initMessage - Connection initialization message
   * @param setCurrentSessionId - Function to set the current TPA session ID
   * @private
   */
  private async handleTpaInit(
    ws: WebSocket,
    initMessage: TpaConnectionInit,
    setCurrentSessionId: (sessionId: string) => void
  ): Promise<void> {
    const userSessionId = initMessage.sessionId.split('-')[0];
    const userSession = sessionService.getSession(userSessionId);

    if (!userSession) {
      logger.error(`[websocket.service] User session not found for ${userSessionId}`);
      ws.close(1008, 'No active session');
      return;
    }

    // Get client IP address for system app validation
    const clientIp = (ws as any)._socket?.remoteAddress || '';
    userSession.logger.info(`[websocket.service] TPA connection from IP: ${clientIp}`);

    // Validate API key with IP check for system apps
    const isValidKey = await appService.validateApiKey(
      initMessage.packageName,
      initMessage.apiKey,
      clientIp
    );

    if (!isValidKey) {
      userSession.logger.error(`[websocket.service] Invalid API key for package: ${initMessage.packageName}`);
      ws.close(1008, 'Invalid API key');
      return;
    }


    // Validate the TPA connection using the registration service
    // This checks the API key against registered servers
    const isValidTpa = tpaRegistrationService.handleTpaSessionStart(initMessage);

    const isSystemApp = Object.values(systemApps).some(
      app => app.packageName === initMessage.packageName
    );

    // Skip validation for system apps but validate all others
    if (!isSystemApp && !isValidTpa) {
      userSession.logger.warn(`[websocket.service] Unregistered TPA attempting to connect: ${initMessage.packageName}`);
      // We still allow the connection for now, but in production we would reject unregistered TPAs
      // ws.close(1008, 'Unregistered TPA');
      // return;
    }

    // For regular apps, check if they're in the loading apps list or already active
    const isLoading = userSession.loadingApps.has(initMessage.packageName);
    const isActive = userSession.activeAppSessions.includes(initMessage.packageName);

    if (!isSystemApp && !isLoading && !isActive) {
      userSession.logger.warn(`[websocket.service] TPA not in loading or active state: ${initMessage.packageName}`);
      // In production, we would reject TPAs that aren't properly initialized
      // ws.close(1008, 'TPA not initialized properly');
      // return;
    }

    // Store the connection
    userSession.appConnections.set(initMessage.packageName, ws);
    setCurrentSessionId(initMessage.sessionId);

    // If the app was in loading state, move it to active
    if (isLoading) {
      userSession.loadingApps.delete(initMessage.packageName);
      if (!userSession.activeAppSessions.includes(initMessage.packageName)) {
        userSession.activeAppSessions.push(initMessage.packageName);
      }
    }

    // Send acknowledgment
    const ackMessage: TpaConnectionAck = {
      type: CloudToTpaMessageType.CONNECTION_ACK,
      sessionId: initMessage.sessionId,
      timestamp: new Date()
    };
    ws.send(JSON.stringify(ackMessage));
    userSession.logger.info(`TPA ${initMessage.packageName} connected for session ${initMessage.sessionId}`);

    // If this is the dashboard app, send the current location if it's cached
    try {
      const user = await User.findByEmail(userSession.userId);
      if (user && initMessage.packageName === systemApps.dashboard.packageName) {
        const location = user.location;
        if (location) {
          const locationUpdate: LocationUpdate = {
            type: GlassesToCloudMessageType.LOCATION_UPDATE,
            sessionId: userSessionId,
            lat: location.lat,
            lng: location.lng,
            timestamp: new Date()
          };
          this.broadcastToTpa(userSessionId, StreamType.LOCATION_UPDATE, locationUpdate);
        }
      }
    } catch (error) {
      userSession.logger.error(`[websocket.service] Error sending location to dashboard:`, error);
    }
  }

  /**
   * 😬 Sends an error message to a WebSocket client.
   * @param ws - WebSocket connection
   * @param error - Error details
   * @private
   */
  private sendError(ws: WebSocket, error: ConnectionError | AuthError | TpaConnectionError): void {
    const errorMessage: CloudToGlassesMessage | CloudToTpaMessage = {
      type: CloudToGlassesMessageType.CONNECTION_ERROR,
      message: error.message,
      timestamp: new Date()
    };
    ws.send(JSON.stringify(errorMessage));
  }
}

/**
 * ☝️ Singleton instance for websocket service.
 */
export const webSocketService = new WebSocketService();
logger.info('✅ WebSocket Service');

export default webSocketService;<|MERGE_RESOLUTION|>--- conflicted
+++ resolved
@@ -748,37 +748,12 @@
             _buffer.byteOffset,
             _buffer.byteOffset + _buffer.byteLength
           );
-<<<<<<< HEAD
           // Process the audio data
           const _arrayBuffer = await sessionService.handleAudioData(userSession, arrayBuf);
           // Send audio chunk to TPAs subscribed to audio_chunk
           if (_arrayBuffer) {
             this.broadcastToTpaAudio(userSession, _arrayBuffer);
           }
-=======
-
-          // Generate a sequence number
-          const sequenceNumber = this.globalAudioSequence++;
-          const now = Date.now();
-
-          // Create a sequenced audio chunk
-          const chunk: SequencedAudioChunk = {
-            sequenceNumber,
-            timestamp: now,
-            data: arrayBuf,
-            isLC3: false, // Assuming LC3 based on global IS_LC3 setting
-            receivedAt: now
-          };
-
-          // Add to the ordered buffer
-          this.addToAudioBuffer(userSession, chunk);
-
-          // Trigger buffer processing
-          // Processing will happen asynchronously via the interval,
-          // but we can also trigger it immediately for responsive feedback
-          this.processAudioBuffer(userSession);
-
->>>>>>> 24b6ed7a
           return;
         }
 
