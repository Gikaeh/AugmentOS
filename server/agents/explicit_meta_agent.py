from agents.search_tool_for_agents import get_search_tool_for_agents
from agents.math_tool_for_agents import get_wolfram_alpha_tool_for_agents
from agents.expert_agent_configs import expert_agent_config_list, expert_agent_prompt_maker
from langchain.agents import initialize_agent
from langchain.agents.tools import Tool
from server_config import openai_api_key
from langchain.agents import AgentType
<<<<<<< HEAD

llm = ChatOpenAI(temperature=0.5, openai_api_key=openai_api_key, model="gpt-4-1106-preview")
=======
import asyncio
from Modules.LangchainSetup import *

llm = get_langchain_gpt4()
>>>>>>> 162f2c51

#explictly respond to user queries
explicit_meta_agent_prompt_blueprint = """You are a highly intelligent, skilled, and helpful assistant that helps answer user queries that they make during their conversations.

[Your Tools]
You have access to "Agents", which are like workers in your team that can help you do certain tasks. Imagine you are a human manager and your agents as human workers. You can assign tasks to your agents and they will help you complete the tasks. Speak to them like how you would speak to a human worker, give detailed context and instructions.

[Conversation Transcript]
This is the current live transcript of the conversation you're assisting:
<Transcript start>{conversation_context}<Transcript end>

[Your Task]
Now use your knowledge and/or tools (if needed) to answer the query to the best of your ability. Do not use your tools if you already know the answer to the query. The query may accidentally contain some extra speech at the end, you should ignore any noise and try to find the user's inteded query. Make your answer as concise and succinct as possible. Leave out filler words and redundancy to make the answer high entropy and as to-the-point as possible. Never answer with more than 240 characters, and try to make it even less than that. Most answers can be given in under 10 words.

[Actions]
Actions should ONLY be for using tools or returning the final answer. If you have a task to do yourself, don't put it in the "Action", just go ahead and do the taask.

[Query]
{query}
"""

# makes the wrapper fnction for expert agents when they're run as tools - a function factory so we don't have weird scope issues
def make_expert_agent_run_wrapper_function(agent, agent_explicit_prompt, is_async=True):
    def run_expert_agent_wrapper(command):
        return agent.run(agent_explicit_prompt + '\n[Extra Instructions]\n' + command)

    async def run_expert_agent_wrapper_async(command):
        return await agent.arun(agent_explicit_prompt + '\n[Extra Instructions]\n' + command)

    return run_expert_agent_wrapper_async if is_async else run_expert_agent_wrapper

# generate expert agents as tools (each one has a search engine, later make the tools each agent has programmatic)
def make_expert_agents_as_tools(transcript):
    tools = []
    expert_agents_list = list(expert_agent_config_list.values())
    for expert_agent in expert_agents_list:
        # make the expert agent with it own special prompt
        expert_agent_explicit_prompt = expert_agent_prompt_maker(expert_agent, transcript)

        match expert_agent['agent_name']:
            case "DevilsAdvocate", "FactChecker":
                agent_tools = [get_search_tool_for_agents()]
            case "Statistician":
                agent_tools = [get_search_tool_for_agents(), get_wolfram_alpha_tool_for_agents()]
            case _:
                agent_tools = []

        # make the agent with tools
        new_expert_agent = initialize_agent(agent_tools, llm, agent=AgentType.CHAT_ZERO_SHOT_REACT_DESCRIPTION, verbose=True)

        # use function factory to make expert agent runner wrapper
        run_expert_agent_wrapper = make_expert_agent_run_wrapper_function(new_expert_agent, expert_agent_explicit_prompt)

        expert_agent_as_tool = Tool(
            name=expert_agent['agent_name'],
            func=run_expert_agent_wrapper,
            coroutine=run_expert_agent_wrapper,
            description="Use this tool when: " + expert_agent['proactive_tool_description']
        )
    
        tools.append(expert_agent_as_tool)
    return tools

def get_explicit_meta_agent(transcript):
    expert_agents_as_tools = make_expert_agents_as_tools(transcript)
    print("EXPERT AGENTS AS TOOLS")
    print(expert_agents_as_tools)
    explicit_meta_agent = initialize_agent(
            expert_agents_as_tools, 
            llm, 
            agent=AgentType.CHAT_ZERO_SHOT_REACT_DESCRIPTION, 
            max_iterations=10, 
            verbose=True)
    return explicit_meta_agent

def run_explicit_meta_agent(context, query):
    prompt = explicit_meta_agent_prompt_blueprint.format(conversation_context=context, query=query)
    transcript = "{}\nQuery: {}".format(context, query)
    return get_explicit_meta_agent(transcript).run(prompt)


async def run_explicit_meta_agent_async(context, query):
    prompt = explicit_meta_agent_prompt_blueprint.format(conversation_context=context, query=query)
    transcript = "{}\nQuery: {}".format(context, query)
    return await (get_explicit_meta_agent(transcript).arun(prompt))


if __name__ == '__main__':
    run_explicit_meta_agent("THIS IS THE CONTEXT", "FACT CHECK THAT CARS HAVE 4 WHEELS?")<|MERGE_RESOLUTION|>--- conflicted
+++ resolved
@@ -5,15 +5,10 @@
 from langchain.agents.tools import Tool
 from server_config import openai_api_key
 from langchain.agents import AgentType
-<<<<<<< HEAD
-
-llm = ChatOpenAI(temperature=0.5, openai_api_key=openai_api_key, model="gpt-4-1106-preview")
-=======
 import asyncio
 from Modules.LangchainSetup import *
 
 llm = get_langchain_gpt4()
->>>>>>> 162f2c51
 
 #explictly respond to user queries
 explicit_meta_agent_prompt_blueprint = """You are a highly intelligent, skilled, and helpful assistant that helps answer user queries that they make during their conversations.
