import json
import openai

# from server.Prompts.relevance_filter_prompt import relevance_filter_prompt

relevance_filter_prompt = (
    lambda context, entity: f"""
You are a subsystem of the conversational agent called "Convoscope". "Convoscope" listens to a user's live conversations and tries to help them achieve their goals by providing them with "Insights".

[Your Objective]
You are the "Definitions Relevance Filter" subsystem of "Convoscope". Other subsystems in "Convoscope" listen to the live conversation transcript and attempt to define any entity (person, place, thing, event, etc.) that is mentioned. Your primary role is to decide if these entity definitions are worth displaying to the user during their conversation. You will do so by receiving a list of entities, and providing an "Entity Score" between 1 and 10. A low score indicates the entity is not worth showing the user. A high score indicates that the entity should likely be shown to the user.

Entities should receive higher scores if:
- they are rare and it is thus likely that someone in the conversation doesn't know about that entity
- some information in the entity's definition will help make the conversation better
- it seems like the interlocutors wish to receive more information about that entity

Entities should receive lower scores if:
- they are common and it is thus likely that someone in the conversation already knows about that entity
- some information in the entity's definition will not improve the conversation

You will receive many false positives and thus most "Entity Scores" will be low. You should only provide a high score if you are confident that the entity is worth showing to the user.

[Definitions]
- "Insights": Intelligent analysis, ideas, arguments, questions to ask, and deeper insights that will help the user achieve their goals in a conversation. Insights will often lead the user to deeper understanding, broader perspective, new ideas, and better replies.
- "Entity Score": The score for the usefulness of an entity definition in the given context. A low score indicates the entity is not worth showing the user. A high score indicates that the entity should likely be shown to the user.
- "Context": The last few minutes of the conversation in a single string.

[Examples of "Entity Score"]
These examples will guide you in determining when an entity is pertinent or not in the given context:

[Input]
1. Context: the last few minutes of the conversation in a single string.
2. Entity definitions, a list of entity definitions like this:
{{ 
    "entity 1 name" : "entity 1 definition",
    "entity 2 name" : "entity 2 definition",
    ...
    "entity n name" : "entity n definition",
}}

[Output]
A list of "Entity Scores", formatted like this:
{{
    "entity 1 name" : <single integer "Entity Score">,
    "entity 2 name" : <single integer "Entity Score">,
    ...
    "entity n name" : <single integer "Entity Score">,
}}

<Context>{context}<Context>
<Entity>{entity}<Entity>

Only output the JSON entity score list, nothing else!
"""
)


class RelevanceFilter:
    def __init__(self, db_handler):
        self.db_handler = db_handler
        self.banned_terms = ["LOL", "AI", "Caden Pierce", "Alex Israel"]

<<<<<<< HEAD
    def should_display_result_based_on_context(self, userId, cse_outputs, context):
        valid_outputs = []
        
        terms_defined_in_last_n_seconds = self.databaseHandler.getDefinedTermsFromLastNSecondsForUserDevice(
            userId, n=90
        )

        # print(f"===========================CONTEXT: {context}==============================")
        # print(f"===========================TERMS DEFINED IN LAST N SECONDS: {terms_defined_in_last_n_seconds}==============================")
        # print(f"===========================CSE OUTPUTS: {cse_outputs}==============================")

        # Collect all banned terms from the last N seconds and the predefined banned terms
        terms_to_filter = [
            term["name"] for term in terms_defined_in_last_n_seconds
        ] + self.banned_terms

        # Filter the cse_outputs based on the combined banned terms
        cse_outputs_filtered = [
            cse_output
            for cse_output in cse_outputs
            if cse_output["name"] not in terms_to_filter
        ]


        # print(f"===========================ENTITIES: {cse_outputs_filtered}==============================")
        entities_filtered = self.llm_relevance_filter(cse_outputs_filtered, context)
        try:
            data_dict = json.loads(entities_filtered)
            print(f"===========================ENTITIES FILTERED: {str(data_dict)}==============================")
        except json.JSONDecodeError as e:
            print(f"Error parsing JSON: {e}")
        else:
            print("Successfully parsed the JSON string.")
        # print(f"===========================ENTITIES FILTERED: {str(entities_filtered)}==============================")

        # valid_outputs.extend(entities_filtered)

        return entities_filtered

    def llm_relevance_filter(self, entities, context):

        llm_entities_input = dict()
        for entity in entities:
            llm_entities_input[entity["name"]] = entity["summary"]
 
        # Combine context and result for input
        input_text = relevance_filter_prompt(context, str(llm_entities_input))

        print(f"===========================LLM INPUT: {input_text}==============================")
        response = self.get_gpt_reponse(input_text)

        print(f"===========================LLM PREDICTION: {response}==============================")
        return response

    def get_gpt_reponse(self, prompt, model="gpt-3.5-turbo"):
        messages = [{"role": "user", "content": prompt}]
        response = openai.ChatCompletion.create(
            model=model,
            messages=messages,
            max_tokens=1000,
        )

        return response.choices[0].message["content"]


# if __name__ == "__main__":
#     relevance_filter = RelevanceFilter(None)
#     relevance_filter.llm_relevance_filter([{"name":"fdsfds", "summary":"fdsfds"}, {"name":"fdsfds", "summary":"fdsfds"}], "fdsf")
=======
    def should_run_for_text(self, user_id, text):
        should_run = True

        terms_defined_in_last_nseconds = self.db_handler.get_defined_terms_from_last_nseconds_for_user_device(user_id, n=90)
        for term in terms_defined_in_last_nseconds:
            if term in self.banned_terms:
                return False
            if term['name'] == text:
                print("BLOCKING TERM '{}': DEFINED TOO RECENTLY".format(text))
                should_run = False
        return should_run
>>>>>>> 2ab8751c
<|MERGE_RESOLUTION|>--- conflicted
+++ resolved
@@ -61,7 +61,6 @@
         self.db_handler = db_handler
         self.banned_terms = ["LOL", "AI", "Caden Pierce", "Alex Israel"]
 
-<<<<<<< HEAD
     def should_display_result_based_on_context(self, userId, cse_outputs, context):
         valid_outputs = []
         
@@ -129,17 +128,4 @@
 
 # if __name__ == "__main__":
 #     relevance_filter = RelevanceFilter(None)
-#     relevance_filter.llm_relevance_filter([{"name":"fdsfds", "summary":"fdsfds"}, {"name":"fdsfds", "summary":"fdsfds"}], "fdsf")
-=======
-    def should_run_for_text(self, user_id, text):
-        should_run = True
-
-        terms_defined_in_last_nseconds = self.db_handler.get_defined_terms_from_last_nseconds_for_user_device(user_id, n=90)
-        for term in terms_defined_in_last_nseconds:
-            if term in self.banned_terms:
-                return False
-            if term['name'] == text:
-                print("BLOCKING TERM '{}': DEFINED TOO RECENTLY".format(text))
-                should_run = False
-        return should_run
->>>>>>> 2ab8751c
+#     relevance_filter.llm_relevance_filter([{"name":"fdsfds", "summary":"fdsfds"}, {"name":"fdsfds", "summary":"fdsfds"}], "fdsf")